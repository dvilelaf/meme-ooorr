; By default, testenvs are configured to:
; - don't skip dist (skipsdist = False)
; - don't skip the package installation (skip_install = False)
; - don't use source installation (usedevelop = False)
; where one of those steps is not necessary for the test,
; we set the associated flag (e.g. for linting we don't need
; the package installation).
[tox]
envlist = bandit, safety, black, black-check, isort, isort-check, check-hash, check-packages, check-dependencies, flake8, mypy, pylint, darglint, check-generate-all-protocols, abci-docstrings, check-abciapp-specs, py{3.8,3.9,3.10,3.11}-{win,linux,darwin}
; when running locally we don't want to fail for no good reason
skip_missing_interpreters = true
isolated_build = True

[deps-tests]
deps =
    tomte[tests]==0.2.17

[deps-packages]
deps =
    {[deps-tests]deps}
    aiohttp<4.0.0,>=3.8.5
    asn1crypto<1.5.0,>=1.4.0
    Authlib==1.2.0
    certifi==2021.10.8
    grpcio==1.53.0
    hypothesis==6.21.6
    jsonschema<4.4.0,>=4.3.0
    open-autonomy==0.19.7
    open-aea==1.65.0
    open-aea-ledger-ethereum==1.65.0
    open-aea-ledger-cosmos==1.65.0
    open-aea-cli-ipfs==1.65.0
    open-aea-test-autonomy==0.19.7
    toml==0.10.2
    typing_extensions>=3.10.0.2
    tweepy==4.14.0
    twitter_text_parser==3.0.0
    peewee==3.17.5
    huggingface-hub==0.21.4
    py-ecc==6.0.0
    pytz==2022.2.1
    pytest==7.2.1
    openapi-core==0.15.0
    openapi-spec-validator<0.5.0,>=0.4.0
    google-generativeai==0.8.2
    twikit==2.3.2
    textblob>=0.18.0.post0
    py-eth-sig-utils>=0.4.0

[extra-deps]
deps =
    PyYAML<=6.0.1,>=3.10
    attrs
    black==24.2.0
    ecdsa>=0.15
    eth-abi==4.0.0
    eth-utils==2.2.0
    eth_typing
    hexbytes
    ipfshttpclient==0.8.0a2
    isort==5.13.2
    multidict
    packaging
    protobuf<4.25.0,>=4.21.6
    pycryptodome==3.18.0
    pyinstaller==6.8.0
    pytest-asyncio
    requests<2.31.2,>=2.28.1
    twitter-text-parser==3.0.0
    web3<7,>=6.0.0
    werkzeug
; end-extra

[testenv]
basepython = python3
whitelist_externals = /bin/sh
passenv = *
extras = all
deps = {[deps-packages]deps}
setenv =
    PYTHONHASHSEED=0
    PACKAGES_PATHS = packages
    SKILLS_PATHS = {env:PACKAGES_PATHS}/skills
    CONTRACTS_PATHS = {env:PACKAGES_PATHS}/contracts
    PROTOCOLS_PATHS = {env:PACKAGES_PATHS}/protocols
    CONNECTIONS_PATHS = {env:PACKAGES_PATHS}/connections
    SERVICE_SPECIFIC_PACKAGES = {env:PACKAGES_PATHS}/dvilela

commands =
    autonomy init --reset --author ci --remote --ipfs --ipfs-node "/dns/registry.autonolas.tech/tcp/443/https"
    autonomy packages sync
    pytest -rfE --doctest-modules tests/ --cov=packages --cov-report=xml --cov-report=term --cov-report=term-missing --cov-config=.coveragerc {posargs}

[testenv:py3.8-linux]
basepython = python3.8
platform=^linux$
usedevelop = True
deps = {[testenv]deps}
setenv = {[testenv]setenv}

[testenv:py3.9-linux]
basepython = python3.9
platform=^linux$
usedevelop = True
deps = {[testenv]deps}
setenv = {[testenv]setenv}

[testenv:py3.10-linux]
basepython = python3.10
platform=^linux$
usedevelop = True
deps = {[testenv]deps}
setenv = {[testenv]setenv}

[testenv:py3.11-linux]
basepython = python3.11
platform=^linux$
usedevelop = True
deps = {[testenv]deps}
setenv = {[testenv]setenv}

[testenv:py3.8-win]
basepython = python3.8
platform=^win32$
usedevelop = True
deps = {[testenv]deps}
setenv = {[testenv]setenv}

[testenv:py3.9-win]
basepython = python3.9
platform=^win32$
usedevelop = True
deps = {[testenv]deps}
setenv = {[testenv]setenv}

[testenv:py3.10-win]
basepython = python3.10
platform=^win32$
usedevelop = True
deps = {[testenv]deps}
setenv = {[testenv]setenv}

[testenv:py3.11-win]
basepython = python3.11
platform=^win32$
usedevelop = True
deps = {[testenv]deps}
setenv = {[testenv]setenv}

[testenv:py3.8-darwin]
basepython = python3.8
platform=^darwin$
usedevelop = True
deps = {[testenv]deps}
setenv = {[testenv]setenv}

[testenv:py3.9-darwin]
basepython = python3.9
platform=^darwin$
usedevelop = True
deps = {[testenv]deps}
setenv = {[testenv]setenv}

[testenv:py3.10-darwin]
basepython = python3.10
platform=^darwin$
usedevelop = True
deps = {[testenv]deps}
setenv = {[testenv]setenv}

[testenv:py3.11-darwin]
basepython = python3.11
platform=^darwin$
usedevelop = True
deps = {[testenv]deps}
setenv = {[testenv]setenv}

[testenv:bandit]
skipsdist = True
skip_install = True
deps =
    tomte[bandit]==0.2.17
commands =
    bandit -s B101 -r {env:SERVICE_SPECIFIC_PACKAGES}
    bandit -s B101 -r scripts

[testenv:black]
skipsdist = True
skip_install = True
deps =
    tomte[black]==0.2.17
commands = black {env:SERVICE_SPECIFIC_PACKAGES} scripts

[testenv:black-check]
skipsdist = True
skip_install = True
deps =
    tomte[black]==0.2.17
commands = black --check {env:SERVICE_SPECIFIC_PACKAGES} scripts

[testenv:isort]
skipsdist = True
skip_install = True
deps =
    tomte[isort]==0.2.17
commands =
    isort {env:SERVICE_SPECIFIC_PACKAGES} --gitignore
    isort scripts/

[testenv:isort-check]
skipsdist = True
skip_install = True
deps =
    tomte[isort]==0.2.17
commands = isort --check-only --gitignore {env:SERVICE_SPECIFIC_PACKAGES} scripts

[testenv:check-hash]
skipsdist = True
skip_install = True
deps = {[testenv]deps}
commands = python -m autonomy.cli packages lock --check {posargs}

[testenv:check-packages]
skipsdist = True
skip_install = True
deps = {[testenv]deps}
commands =
    autonomy init --reset --author ci --remote --ipfs --ipfs-node "/dns/registry.autonolas.tech/tcp/443/https"
    autonomy packages sync
    autonomy check-packages

[testenv:check-dependencies]
skipsdist = True
usedevelop = True
commands =
    autonomy packages sync
    {toxinidir}/scripts/check_dependencies.py

[testenv:flake8]
skipsdist = True
skip_install = True
deps =
    tomte[flake8]==0.2.17
commands =
    flake8 \
    {env:SERVICE_SPECIFIC_PACKAGES}

[testenv:mypy]
skipsdist = True
skip_install = True
deps =
    {[testenv]deps}
    tomte[mypy]==0.2.17
commands =
    mypy {env:SERVICE_SPECIFIC_PACKAGES} --disallow-untyped-defs --config-file tox.ini

[testenv:pylint]
whitelist_externals = /bin/sh
skipsdist = True
deps =
    {[deps-packages]deps}
    tomte[pylint]==0.2.17
commands = pylint --ignore-patterns=".*_pb2.py" --ignore-paths="^packages/valory/.*$" --disable=C0103,R0801,R0912,C0301,C0201,C0204,C0209,W1203,C0302,R1735,R1729,W0511 {env:SERVICE_SPECIFIC_PACKAGES} scripts

[testenv:safety]
skipsdist = True
skip_install = True
deps =
    tomte[safety]==0.2.17
    marshmallow<4.0.0
commands = safety check -i 70612 -i 67599 -i 37524 -i 38038 -i 37776 -i 38039 -i 39621 -i 40291 -i 39706 -i 41002 -i 51358 -i 51499

[testenv:darglint]
skipsdist = True
skip_install = True
deps =
    tomte[darglint]==0.2.17
commands = darglint scripts {env:SERVICE_SPECIFIC_PACKAGES}/*

[testenv:check-generate-all-protocols]
skipsdist = True
usedevelop = True
deps =
    tomte[isort]==0.2.17
    tomte[black]==0.2.17
commands = aea generate-all-protocols --check-clean

[testenv:abci-docstrings]
skipsdist = True
usedevelop = True
commands = autonomy analyse docstrings --update

[testenv:check-doc-hashes]
skipsdist = True
skip_install = True
commands =
    aea init --reset --author ci --remote --ipfs --ipfs-node "/dns/registry.autonolas.tech/tcp/443/https"
    aea packages sync
    {toxinidir}/scripts/check_doc_ipfs_hashes.py

[testenv:check-abciapp-specs]
skipsdist = True
usedevelop = True
commands =  autonomy init --reset --author ci --remote --ipfs --ipfs-node "/dns/registry.autonolas.tech/tcp/443/https"
            autonomy packages sync
            autonomy analyse fsm-specs

[testenv:spell-check]
whitelist_externals = mdspell
skipsdist = True
usedevelop = True
deps =
    tomte[cli]==0.2.17
commands = tomte check-spelling

[testenv:liccheck]
skipsdist = True
usedevelop = True
deps =
    tomte[liccheck,cli]==0.2.17
commands =
    tomte freeze-dependencies --output-path {envtmpdir}/requirements.txt
    liccheck -s tox.ini -r {envtmpdir}/requirements.txt -l PARANOID


[flake8]
paths=packages/dvilela
exclude=.md,
    *_pb2.py,
    *_pb2_grpc.py,
    custom_types.py,

max-line-length = 88
select = B,C,D,E,F,I,W,
ignore = E203,E501,W503,D202,B014,D400,D401,DAR
application-import-names = packages,tests,scripts

# ignore as too restrictive for our needs:
# D400: First line should end with a period
# D401: First line should be in imperative mood
# E501: https://www.flake8rules.com/rules/E501.html (Line too long)
# E203: https://www.flake8rules.com/rules/E203.html (Whitespace)
# W503: https://www.flake8rules.com/rules/W503.html (Line break)
# D202: blank lines
# B014: redundant exception

[isort]
# for black compatibility
multi_line_output=3
include_trailing_comma=True
force_grid_wrap=0
use_parentheses=True
ensure_newline_before_comments = True
line_length=88
# custom configurations
order_by_type=False
case_sensitive=True
lines_after_imports=2
skip=
skip_glob =
known_first_party=autonomy
known_packages=packages
known_local_folder=tests
sections=FUTURE,STDLIB,THIRDPARTY,FIRSTPARTY,PACKAGES,LOCALFOLDER

[mypy]
python_version = 3.10
strict_optional = True
exclude=(.*_pb2|.*custom_types)

[mypy-aea.*]
ignore_missing_imports = True

[mypy-packages.open_aea.*]
ignore_errors=True

[mypy-packages.fetchai.*]
ignore_errors=True

[mypy-packages.valory.*]
ignore_errors=True

[mypy-packages.valory.connections.*]
ignore_errors=True

[mypy-packages.valory.contracts.gnosis_safe.*]
ignore_errors=True

[mypy-packages.valory.contracts.gnosis_safe_proxy_factory.*]
ignore_errors=True

[mypy-packages.valory.contracts.multisend.*]
ignore_errors=True

[mypy-packages.valory.contracts.service_registry.*]
ignore_errors=True

[mypy-packages.valory.protocols.*]
ignore_errors=True

[mypy-packages.valory.skills.abstract_abci.*]
ignore_errors=True

[mypy-packages.valory.skills.abstract_round_abci.*]
ignore_errors=True

[mypy-packages.valory.skills.registration_abci.*]
ignore_errors=True

[mypy-requests]
ignore_missing_imports=True

[mypy-yaml]
ignore_missing_imports=True

[mypy-aea_test_autonomy.*]
ignore_missing_imports = True

[mypy-_pytest.*]
ignore_missing_imports = True

[mypy-aea_ledger_ethereum.*]
ignore_missing_imports=True

[mypy-ipfshttpclient.*]
ignore_missing_imports = True

[mypy-pytest]
ignore_missing_imports = True

[mypy-hypothesis.*]
ignore_missing_imports = True

[mypy-docker.*]
ignore_missing_imports = True

[mypy-certifi.*]
ignore_missing_imports = True

[mypy-pandas.*]
ignore_missing_imports = True

[mypy-aea_cli_ipfs.*]
ignore_missing_imports = True

[mypy-py_eth_sig_utils.*]
ignore_missing_imports = True

[mypy-click.*]
ignore_missing_imports=True

[mypy-autonomy.*]
ignore_missing_imports=True

[mypy-packages.dvilela.protocols.kv_store.kv_store_pb2.py]
ignore_errors=True

[darglint]
docstring_style=sphinx
strictness=short
ignore_regex=async_act
ignore=DAR401

[pytest]
log_cli = 1
log_cli_level = DEBUG
log_cli_format = %(asctime)s [%(levelname)8s] %(message)s (%(filename)s:%(lineno)s)
log_cli_date_format=%Y-%m-%d %H:%M:%S
asyncio_mode=strict

markers =
    integration: marks integration tests which require other network services
    e2e: marks end-to-end agent tests

filterwarnings = ignore::DeprecationWarning:aea.*:

; some useful links:
; - https://janelia-flyem.github.io/licenses.html
; - https://dwheeler.com/essays/floss-license-slide.html

; Authorized and unauthorized licenses in LOWER CASE
[Licenses]
authorized_licenses:
    ; aliases for MIT License
    MIT
    MIT license
    MIT License
    https://opensource.org/licenses/MIT
    License :: OSI Approved :: MIT
    CC0 1.0 Universal (CC0 1.0) Public Domain Dedication

    ; aliases for BSD License (and variants)
    BSD
    BSD license
    new BSD
    (new) BSD
    new BDS license
    simplified BSD
    3-Clause BSD
    BSD-3-Clause
    BSD 3-Clause
    BSD-2-Clause
    BSD-like
    BSD-2-Clause or Apache-2.0
    BSD, Public Domain

        ; Apache
        Apache Software

    ; aliases for Apache License version 2.0
    Apache 2.0
    Apache-2.0
    Apache License 2.0
    Apache License, Version 2.0
    Apache License Version 2.0
    Apache Software License
    Apache2
    ASL 2
;   some packages use 'Apache Software' as license string,
;   which is ambiguous. However, 'Apache Software'
;   will likely match with 'Apache 2.0'
    Apache Software
    BSD, Public Domain, Apache
    http://www.apache.org/licenses/LICENSE-2.0

;   PSF (BSD-style)
    Python Software Foundation
    PSF

    ; other permissive licenses
    Historical Permission Notice and Disclaimer (HPND)
    HPND
    ISC
    BSD or Apache License, Version 2.0
    Modified BSD
    Expat
        Public Domain

;   aliases for MPL 2.0
    MPL-2.0
    MPL 2.0
    Mozilla Public License 2.0 (MPL 2.0)

unauthorized_licenses:
;    Section 8 of https://www.mozilla.org/en-US/MPL/2.0/Revision-FAQ/
    MPL 1.1
    MPL-1.1

;   http://www.gnu.org/licenses/license-list.en.html#apache2
    GPLv2
    GPLv2+
    GNU General Public License v2 or later (GPLv2+)

;   LGPL
    LGPL
    GNU Library or Lesser General Public License (LGPL)

;   LGPLv2.1
    LGPLv2.1
    LGPLv2.1+
        GNU Lesser General Public License v2 or later (LGPLv2+)

;   LGPLv3
    GNU Lesser General Public License v3 (LGPLv3)
    LGPLv3

;   GPL v3
    GPL v3
    GPLv3+
        GNU General Public License v3 (GPLv3)

[Authorized Packages]
gym: >=0.15
;filelock is public domain
filelock: >=3.0.12
fetchai-ledger-api: >=0.0.1
chardet: >=3.0.4
certifi: >=2019.11.28
;TODO: the following are conflicting packages that need to be sorted
; sub-dep of open-aea-ledger-ethereum-hwi
hidapi: >=0.13.1
; shows in pip freeze but not referenced on code
paramiko: >=3.1.0
; sub-dep of docker-compose
websocket-client: >=0.59.0
pathable: >=0.4.3
aiohappyeyeballs: >=2.3.5
; false positive
pyinstaller: >=6.8.0
pyinstaller-hooks-contrib: >=2024.6
attrs: *
typing-extensions: *
urllib3: >=2.4.0
<<<<<<< HEAD
mypy-extensions: *
=======
mypy-extensions: *
setuptools: *
>>>>>>> 495fba2c
<|MERGE_RESOLUTION|>--- conflicted
+++ resolved
@@ -268,6 +268,7 @@
 deps =
     tomte[safety]==0.2.17
     marshmallow<4.0.0
+    marshmallow<4.0.0
 commands = safety check -i 70612 -i 67599 -i 37524 -i 38038 -i 37776 -i 38039 -i 39621 -i 40291 -i 39706 -i 41002 -i 51358 -i 51499
 
 [testenv:darglint]
@@ -591,9 +592,5 @@
 attrs: *
 typing-extensions: *
 urllib3: >=2.4.0
-<<<<<<< HEAD
 mypy-extensions: *
-=======
-mypy-extensions: *
-setuptools: *
->>>>>>> 495fba2c
+setuptools: *