#!/usr/bin/env python3
# -*- coding: utf-8 -*-
# ------------------------------------------------------------------------------
#
#   Copyright 2021-2025 Valory AG
#
#   Licensed under the Apache License, Version 2.0 (the "License");
#   you may not use this file except in compliance with the License.
#   You may obtain a copy of the License at
#
#       http://www.apache.org/licenses/LICENSE-2.0
#
#   Unless required by applicable law or agreed to in writing, software
#   distributed under the License is distributed on an "AS IS" BASIS,
#   WITHOUT WARRANTIES OR CONDITIONS OF ANY KIND, either express or implied.
#   See the License for the specific language governing permissions and
#   limitations under the License.
#
# ------------------------------------------------------------------------------

"""Test subgraph"""


import json  # Import the json library for formatted printing
import re

import requests


MEMEOOORR_DESCRIPTION_PATTERN = r"^Memeooorr @(\w+)$"

UPDATED_TOKENS_QUERY = """
query Tokens {
  memeTokens {
    items {
      blockNumber
      chain
      heartCount
      id
      isUnleashed
      isPurged
      liquidity
      lpPairAddress
      owner
      timestamp
      memeNonce
      summonTime
      unleashTime
      memeToken
      name
      symbol
<<<<<<< HEAD
      hearters
=======
      hearters # ADDED hearters here
>>>>>>> f241c265
    }
  }
}
"""

PACKAGE_QUERY = """
query getPackages($package_type: String!) {
    units(where: {packageType: $package_type}) {
        id,
        packageType,
        publicId,
        packageHash,
        tokenId,
        metadataHash,
        description,
        owner,
        image
    }
}
"""

HTTP_OK = 200


def get_meme_coins_from_subgraph():
    """Get a list of meme coins with formatted output"""

    url = "https://agentsfun-indexer-production.up.railway.app"

    query = {"query": UPDATED_TOKENS_QUERY}  # use UPDATED_TOKENS_QUERY

    headers = {"Content-Type": "application/json"}

    # Make the HTTP request
    response = requests.post(url=url, json=query, headers=headers)

    # Handle HTTP errors
    if response.status_code != HTTP_OK:
        print(f"Error while pulling the memes from subgraph: {response}")
        return []

    # Load the response
    response_json = response.json()
    meme_coins = [
        {
            "token_name": t["name"],
            "block_number": int(t["blockNumber"]),
            "chain": t["chain"],
            "token_address": t["memeToken"],
            "liquidity": int(t["liquidity"]),
            "heart_count": int(t["heartCount"]),
            "is_unleashed": t["isUnleashed"],
            "is_purged": t["isPurged"],
            "lp_pair_address": t["lpPairAddress"],
            "owner": t["owner"],
            "timestamp": t["timestamp"],
            "meme_nonce": int(t["memeNonce"]),
            "summon_time": int(t["summonTime"]),
            "token_nonce": int(t["memeNonce"]),
<<<<<<< HEAD
            "hearters": t["hearters"],
=======
            "hearters": t.get("hearters"),
>>>>>>> f241c265
        }
        for t in response_json["data"]["memeTokens"]["items"]
        if t["chain"] == "base"  # TODO: adapt to Celo
    ]
    return meme_coins


def get_packages(package_type: str):
    """Gets minted packages from the Olas subgraph"""

    url = "https://subgraph.staging.autonolas.tech/subgraphs/name/autonolas-base/"

    headers = {"Content-Type": "application/json"}

    query = {
        "query": PACKAGE_QUERY,
        "variables": {
            "package_type": package_type,
        },
    }

    response = requests.post(url=url, json=query, headers=headers)

    # Handle HTTP errors
    if response.status_code != HTTP_OK:
        print(f"Error while pulling the memes from subgraph: {response}")
        return []

    response_json = response.json()["data"]  # type: ignore
    return response_json


def get_memeooorr_handles_from_subgraph():
    """Get Memeooorr service handles"""
    handles = []
    services = get_packages("service")
    if not services:
        return handles

    for service in services["units"]:
        match = re.match(MEMEOOORR_DESCRIPTION_PATTERN, service["description"])

        if not match:
            continue

        handle = match.group(1)
        handles.append(handle)
    return handles


meme_coin_data = get_meme_coins_from_subgraph()

# Print the meme coin data in a formatted JSON output
print(json.dumps(meme_coin_data, indent=4))<|MERGE_RESOLUTION|>--- conflicted
+++ resolved
@@ -49,11 +49,7 @@
       memeToken
       name
       symbol
-<<<<<<< HEAD
       hearters
-=======
-      hearters # ADDED hearters here
->>>>>>> f241c265
     }
   }
 }
@@ -113,11 +109,7 @@
             "meme_nonce": int(t["memeNonce"]),
             "summon_time": int(t["summonTime"]),
             "token_nonce": int(t["memeNonce"]),
-<<<<<<< HEAD
             "hearters": t["hearters"],
-=======
-            "hearters": t.get("hearters"),
->>>>>>> f241c265
         }
         for t in response_json["data"]["memeTokens"]["items"]
         if t["chain"] == "base"  # TODO: adapt to Celo
