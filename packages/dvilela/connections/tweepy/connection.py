#!/usr/bin/env python3
# -*- coding: utf-8 -*-
# ------------------------------------------------------------------------------
#
#   Copyright 2021-2024 David Vilela Freire
#
#   Licensed under the Apache License, Version 2.0 (the "License");
#   you may not use this file except in compliance with the License.
#   You may obtain a copy of the License at
#
#       http://www.apache.org/licenses/LICENSE-2.0
#
#   Unless required by applicable law or agreed to in writing, software
#   distributed under the License is distributed on an "AS IS" BASIS,
#   WITHOUT WARRANTIES OR CONDITIONS OF ANY KIND, either express or implied.
#   See the License for the specific language governing permissions and
#   limitations under the License.
#
# ------------------------------------------------------------------------------

"""Tweepy connection."""

import json
import time
from typing import Any, Dict, List, Optional, cast

from aea.configurations.base import PublicId
from aea.connections.base import BaseSyncConnection
from aea.mail.base import Envelope
from aea.protocols.base import Address, Message
from aea.protocols.dialogue.base import Dialogue

from packages.dvilela.connections.tweepy.tweepy_wrapper import Twitter
from packages.valory.protocols.srr.dialogues import SrrDialogue
from packages.valory.protocols.srr.dialogues import SrrDialogues as BaseSrrDialogues
from packages.valory.protocols.srr.message import SrrMessage


PUBLIC_ID = PublicId.from_str("dvilela/tweepy:0.1.0")

MAX_POST_RETRIES = 5
MAX_GET_RETRIES = 10
HTTP_OK = 200


class SrrDialogues(BaseSrrDialogues):
    """A class to keep track of SRR dialogues."""

    def __init__(self, **kwargs: Any) -> None:
        """
        Initialize dialogues.

        :param kwargs: keyword arguments
        """

        def role_from_first_message(  # pylint: disable=unused-argument
            message: Message, receiver_address: Address
        ) -> Dialogue.Role:
            """Infer the role of the agent from an incoming/outgoing first message

            :param message: an incoming/outgoing first message
            :param receiver_address: the address of the receiving agent
            :return: The role of the agent
            """
            return SrrDialogue.Role.CONNECTION

        BaseSrrDialogues.__init__(
            self,
            self_address=str(kwargs.pop("connection_id")),
            role_from_first_message=role_from_first_message,
            **kwargs,
        )


class TweepyConnection(BaseSyncConnection):
    """Proxy to the functionality of the Tweepy library."""

    MAX_WORKER_THREADS = 1

    connection_id = PUBLIC_ID

    def __init__(self, *args: Any, **kwargs: Any) -> None:  # pragma: no cover
        """
        Initialize the connection.

        The configuration must be specified if and only if the following
        parameters are None: connection_id, excluded_protocols or restricted_to_protocols.

        Possible arguments:
        - configuration: the connection configuration.
        - data_dir: directory where to put local files.
        - identity: the identity object held by the agent.
        - crypto_store: the crypto store for encrypted communication.
        - restricted_to_protocols: the set of protocols ids of the only supported protocols for this connection.
        - excluded_protocols: the set of protocols ids that we want to exclude for this connection.

        :param args: arguments passed to component base
        :param kwargs: keyword arguments passed to component base
        """
        super().__init__(*args, **kwargs)
        self.tweepy_consumer_api_key: str = self.configuration.config.get(
            "tweepy_consumer_api_key", ""
        )
        self.tweepy_consumer_api_key_secret: str = self.configuration.config.get(
            "tweepy_consumer_api_key_secret", ""
        )
        self.tweepy_bearer_token: str = self.configuration.config.get(
            "tweepy_bearer_token", ""
        )
        self.tweepy_access_token: str = self.configuration.config.get(
            "tweepy_access_token", ""
        )
        self.tweepy_access_token_secret: str = self.configuration.config.get(
            "tweepy_access_token_secret", ""
        )
        self.tweepy_skip_auth: str = self.configuration.config.get(
            "tweepy_skip_auth", False
        )

        if self.tweepy_skip_auth:
            self.twitter = None
            self.logger.info(
                "Tweepy is disabled. Set `tweepy_skip_auth` to False in the configuration to enable it."
            )
        else:
            self.twitter = Twitter(
                self.tweepy_consumer_api_key,
                self.tweepy_consumer_api_key_secret,
                self.tweepy_access_token,
                self.tweepy_access_token_secret,
                self.tweepy_bearer_token,
            )

        self.dialogues = SrrDialogues(connection_id=PUBLIC_ID)

    def main(self) -> None:
        """
        Run synchronous code in background.

        SyncConnection `main()` usage:
        The idea of the `main` method in the sync connection
        is to provide for a way to actively generate messages by the connection via the `put_envelope` method.

        A simple example is the generation of a message every second:
        ```
        while self.is_connected:
            envelope = make_envelope_for_current_time()
            self.put_enevelope(envelope)
            time.sleep(1)
        ```
        In this case, the connection will generate a message every second
        regardless of envelopes sent to the connection by the agent.
        For instance, this way one can implement periodically polling some internet resources
        and generate envelopes for the agent if some updates are available.
        Another example is the case where there is some framework that runs blocking
        code and provides a callback on some internal event.
        This blocking code can be executed in the main function and new envelops
        can be created in the event callback.
        """

    def on_connect(self) -> None:
        """Set up the connection"""

    def on_disconnect(self) -> None:
        """
        Tear down the connection.

        Connection status set automatically.
        """

    def on_send(self, envelope: Envelope) -> None:
        """
        Send an envelope.

        :param envelope: the envelope to send.
        """
        srr_message = cast(SrrMessage, envelope.message)

        dialogue = self.dialogues.update(srr_message)

        if srr_message.performative != SrrMessage.Performative.REQUEST:
            self.logger.error(
                f"Performative `{srr_message.performative.value}` is not supported."
            )
            return

        response = self._get_response(
            payload=json.loads(srr_message.payload),
        )

        response_message = cast(
            SrrMessage,
            dialogue.reply(  # type: ignore
                performative=SrrMessage.Performative.RESPONSE,
                target_message=srr_message,
                payload=json.dumps({"response": response}),
                error="error" in response,
            ),
        )

        response_envelope = Envelope(
            to=envelope.sender,
            sender=envelope.to,
            message=response_message,
            context=envelope.context,
        )

        self.put_envelope(response_envelope)

    def _get_response(self, payload: dict) -> Dict:
        """Get response from Tweepy."""

        REQUIRED_PROPERTIES = ["method", "kwargs"]
        AVAILABLE_METHODS = [
            "post",
            "like_tweet",
            "unlike_tweet",
            "retweet",
            "unretweet",
            "follow_by_id",
            "follow_by_username",
            "unfollow_by_id",
            "get_me",
        ]

        if not all(i in payload for i in REQUIRED_PROPERTIES):
            return {
                "error": f"Some parameter is missing from the request data: required={REQUIRED_PROPERTIES}, got={list(payload.keys())}"
            }

        method_name = payload.get("method")
        if method_name not in AVAILABLE_METHODS:
            return {
                "error": f"Method {method_name} is not in the list of available methods {AVAILABLE_METHODS}"
            }

        if self.tweepy_skip_auth:
            return {
                "error": "Tweepy is disabled. Set `tweepy_skip_auth` to False in the configuration to enable it."
            }

        method = getattr(self, method_name)

        self.logger.info(f"Calling Tweepy: {payload}")

        try:
            response = method(**payload.get("kwargs", {}))
            self.logger.info(f"Tweepy response: {response}")
            return response

        except Exception as e:
            return {"error": str(e)}

    def post(self, tweets: List[Dict]) -> List[Optional[str]]:
        """Post a tweet or a thread."""
        tweet_ids: List[Optional[str]] = []
        is_first_tweet = True

        # Iterate the thread
        for tweet_kwargs in tweets:
            if not is_first_tweet:
                tweet_kwargs["reply_to"] = tweet_ids[-1]

            tweet_id = self.twitter.post_tweet(  # type: ignore
                text=tweet_kwargs["text"],
                image_paths=tweet_kwargs.get("image_paths", None),
                in_reply_to_tweet_id=tweet_kwargs.get("reply_to", None),
            )
            tweet_ids.append(tweet_id)
            is_first_tweet = False

            # Stop posting if any tweet fails
            if tweet_id is None:
                break

        # If any tweet failed to be created, remove all the thread
        if None in tweet_ids:
            for tweet_id in tweet_ids:
                # Skip tweets that failed
                if not tweet_id:
                    continue

                self.delete_tweet(tweet_id)

            return [None] * len(tweet_ids)

        return tweet_ids

    def delete_tweet(self, tweet_id: str) -> None:
        """Delete a tweet"""
        # Delete the tweet
        retries = 0
        while retries < MAX_POST_RETRIES:
            self.logger.info(f"Deleting tweet {tweet_id}")
            success = self.twitter.delete_tweet(tweet_id)  # type: ignore
            if success:
                break
            else:
                self.logger.error("Failed to delete the tweet. Retrying...")
                retries += 1
                time.sleep(3)

    def like_tweet(self, tweet_id: str) -> Dict:
        """Like a tweet"""
        success = self.twitter.like_tweet(tweet_id)  # type: ignore
        return {"success": success}

    def unlike_tweet(self, tweet_id: str) -> Dict:
        """Unlike a tweet"""
        success = self.twitter.unlike_tweet(tweet_id)  # type: ignore
        return {"success": success}

    def retweet(self, tweet_id: str) -> Dict:
        """Retweet a tweet"""
        success = self.twitter.retweet(tweet_id)  # type: ignore
        return {"success": success}

    def unretweet(self, tweet_id: str) -> Dict:
        """Unretweet a tweet"""
        success = self.twitter.unretweet(tweet_id)  # type: ignore
        return {"success": success}

    def follow_by_id(self, user_id: str) -> Dict:
        """Follow a user"""
        success = self.twitter.follow_by_id(user_id)  # type: ignore
        return {"success": success}

    def follow_by_username(self, username: str) -> Dict:
        """Follow a user"""
        success = self.twitter.follow_by_username(username)  # type: ignore
        return {"success": success}

    def unfollow_by_id(self, user_id: str) -> Dict:
        """Unfollow a user"""
        success = self.twitter.unfollow_by_id(user_id)  # type: ignore
        return {"success": success}

    def get_me(self) -> Optional[Dict]:
        """Get own user information"""
<<<<<<< HEAD
        account_details = self.twitter.get_me()
        if account_details is None:
            return {"error": "Failed to retrieve account details."}
        return account_details
=======
        return self.twitter.get_me()  # type: ignore
>>>>>>> 11adb8fa
<|MERGE_RESOLUTION|>--- conflicted
+++ resolved
@@ -337,11 +337,7 @@
 
     def get_me(self) -> Optional[Dict]:
         """Get own user information"""
-<<<<<<< HEAD
         account_details = self.twitter.get_me()
         if account_details is None:
             return {"error": "Failed to retrieve account details."}
-        return account_details
-=======
-        return self.twitter.get_me()  # type: ignore
->>>>>>> 11adb8fa
+        return account_details