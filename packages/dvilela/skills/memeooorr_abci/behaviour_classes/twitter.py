# -*- coding: utf-8 -*-
# ------------------------------------------------------------------------------
#
#   Copyright 2024 David Vilela Freire
#
#   Licensed under the Apache License, Version 2.0 (the "License");
#   you may not use this file except in compliance with the License.
#   You may obtain a copy of the License at
#
#       http://www.apache.org/licenses/LICENSE-2.0
#
#   Unless required by applicable law or agreed to in writing, software
#   distributed under the License is distributed on an "AS IS" BASIS,
#   WITHOUT WARRANTIES OR CONDITIONS OF ANY KIND, either express or implied.
#   See the License for the specific language governing permissions and
#   limitations under the License.
#
# ------------------------------------------------------------------------------

"""This package contains round behaviours of MemeooorrAbciApp."""

import json
import random
import secrets
from dataclasses import asdict, dataclass
from datetime import datetime, timezone
from typing import Any, Dict, Generator, List, Optional, Tuple, Type, Union
from uuid import uuid4

from twitter_text import parse_tweet  # type: ignore

from packages.dvilela.skills.memeooorr_abci.behaviour_classes.base import (
    MemeooorrBaseBehaviour,
)
from packages.dvilela.skills.memeooorr_abci.prompts import (
    ALTERNATIVE_MODEL_TWITTER_PROMPT,
    ENFORCE_ACTION_COMMAND,
    MECH_RESPONSE_SUBPROMPT,
    TWITTER_DECISION_PROMPT,
    build_decision_schema,
)
from packages.dvilela.skills.memeooorr_abci.rounds import (
    ActionTweetPayload,
    ActionTweetRound,
    CollectFeedbackPayload,
    CollectFeedbackRound,
    EngageTwitterPayload,
    EngageTwitterRound,
    Event,
)
from packages.valory.skills.abstract_round_abci.base import AbstractRound
from packages.valory.skills.mech_interact_abci.states.base import MechMetadata


MAX_TWEET_CHARS = 280
JSON_RESPONSE_REGEXES = [r"json.?({.*})", r"json({.*})", r"\`\`\`json(.*)\`\`\`"]
MAX_TWEET_PREPARATIONS_RETRIES = 3


def is_tweet_valid(tweet: str) -> bool:
    """Checks a tweet length"""
    return parse_tweet(tweet).asdict()["weightedLength"] <= MAX_TWEET_CHARS


# Define a context holder for interaction processing
@dataclass
class InteractionContext:
    """Holds the context required for processing multiple Twitter interactions within a single period."""

    pending_tweets: dict
    previous_tweets: Optional[List[dict]]
    persona: str
    new_interacted_tweet_ids: List[int]


class BaseTweetBehaviour(MemeooorrBaseBehaviour):  # pylint: disable=too-many-ancestors
    """Base behaviour for tweet-related actions."""

    matching_round: Type[AbstractRound] = None  # type: ignore

    def store_tweet(
        self, tweet: Union[dict, List[dict]]
    ) -> Generator[None, None, bool]:
        """Store tweet"""
        tweets = yield from self.get_tweets_from_db()
        if isinstance(tweet, list):
            tweets.extend(tweet)
        else:
            tweets.append(tweet)
        yield from self._write_kv({"tweets": json.dumps(tweets)})
        return True

    def post_tweet(
        self, tweet: List[str], store: bool = True
    ) -> Generator[None, None, Optional[Dict]]:
        """Post a tweet"""
        self.context.logger.info(f"Posting tweet: {tweet}")

        # Post the tweet
        tweet_ids = yield from self._call_tweepy(
            method="post",
            tweets=[{"text": t} for t in tweet],
        )

        if not tweet_ids:
            self.context.logger.error("Failed posting to Twitter.")
            return None

        latest_tweet = {
            "tweet_id": tweet_ids[0],
            "text": tweet,
            "timestamp": self.get_sync_timestamp(),
        }

        # Write latest tweet to the database
        if store:
            yield from self.store_tweet(latest_tweet)
            self.context.logger.info("Wrote latest tweet to db")

        return latest_tweet

    def respond_tweet(
        self,
        tweet_id: str,
        text: str,
        quote: bool = False,
        user_name: Optional[str] = None,
    ) -> Generator[None, None, bool]:
        """Like a tweet"""

        self.context.logger.info(f"Liking tweet with ID: {tweet_id}")
        tweet = {"text": text}
        if quote:
            tweet["attachment_url"] = f"https://x.com/{user_name}/status/{tweet_id}"
        else:
            tweet["reply_to"] = tweet_id
        tweet_ids = yield from self._call_tweepy(
            method="post",
            tweets=[tweet],
        )
        return tweet_ids is not None and tweet_ids

    def like_tweet(self, tweet_id: str) -> Generator[None, None, bool]:
        """Like a tweet"""
        self.context.logger.info(f"Liking tweet with ID: {tweet_id}")
        try:
            response = yield from self._call_tweepy(
                method="like_tweet", tweet_id=tweet_id
            )
            if response is None:
                self.context.logger.error(
                    f"Twikit call for like_tweet ID {tweet_id} failed (returned None). See previous logs for details."
                )
                return False

            if not response.get("success", False):
                error_message = response.get("error", "Unknown error occurred.")
                self.context.logger.error(
                    f"Error liking tweet with ID {tweet_id}: {error_message}"
                )
                return False
            return response["success"]
        except Exception as e:  # pylint: disable=broad-except
            self.context.logger.error(f"Exception liking tweet with ID {tweet_id}: {e}")
            return False

    def retweet(self, tweet_id: str) -> Generator[None, None, bool]:
        """Retweet"""
        self.context.logger.info(f"Retweeting tweet with ID: {tweet_id}")
        try:
<<<<<<< HEAD
            response = yield from self._call_tweepy(method="retweet", tweet_id=tweet_id)
            if response is None or not response.get("success", False):
=======
            response = yield from self._call_twikit(method="retweet", tweet_id=tweet_id)
            if response is None:
                self.context.logger.error(
                    f"Twikit call for retweet ID {tweet_id} failed (returned None). See previous logs for details."
                )
                return False

            if not response.get("success", False):
>>>>>>> 5d9be82a
                error_message = response.get("error", "Unknown error occurred.")
                self.context.logger.error(
                    f"Error retweeting tweet with ID {tweet_id}: {error_message}"
                )
                return False
            return response["success"]
        except Exception as e:  # pylint: disable=broad-except
            self.context.logger.error(
                f"Exception retweeting tweet with ID {tweet_id}: {e}"
            )
            return False

    def follow_user(self, user_id: str) -> Generator[None, None, bool]:
        """Follow user"""
        self.context.logger.info(f"Following user with ID: {user_id}")
        try:
<<<<<<< HEAD
            response = yield from self._call_tweepy(method="follow", user_id=user_id)
            if response is None or not response.get("success", False):
=======
            response = yield from self._call_twikit(
                method="follow_user", user_id=user_id
            )
            if response is None:
                self.context.logger.error(
                    f"Twikit call for follow_user ID {user_id} failed (returned None). See previous logs for details."
                )
                return False

            if not response.get("success", False):
>>>>>>> 5d9be82a
                error_message = response.get("error", "Unknown error occurred.")
                self.context.logger.error(
                    f"Error Following user with ID {user_id}: {error_message}"
                )
                return False
            return response["success"]
        except Exception as e:  # pylint: disable=broad-except
            self.context.logger.error(
                f"Exception following user with ID {user_id}: {e}"
            )
            return False

    def _parse_iso_timestamp(self, timestamp_str: str) -> Optional[float]:
        """Parse an ISO timestamp string, handling 'Z' suffix, and return UTC timestamp."""
        if not timestamp_str or not isinstance(timestamp_str, str):
            self.context.logger.warning(
                f"Invalid timestamp string provided: {timestamp_str}"
            )
            return None
        try:
            # Handle potential timezone info (e.g., Z for UTC)
            if timestamp_str.endswith("Z"):
                timestamp_str = timestamp_str[:-1] + "+00:00"
            dt_object = datetime.fromisoformat(timestamp_str)
            # Convert to UTC timestamp float
            return dt_object.replace(tzinfo=timezone.utc).timestamp()
        except ValueError:
            self.context.logger.warning(
                f"Could not parse timestamp string: {timestamp_str}"
            )
            return None

    def _parse_mirrordb_tweet_details(
        self, json_value: Dict[str, Any]
    ) -> Optional[Dict[str, Any]]:
        """Extracts and formats tweet details from MirrorDB json_value."""
        if not (
            isinstance(json_value, dict)
            and json_value.get("action") == "post"
            and isinstance(json_value.get("details"), dict)
        ):
            return None

        details = json_value["details"]
        timestamp_str = json_value.get("timestamp")
        tweet_id = details.get("tweet_id")
        text = details.get("text")

        if not (tweet_id and text and timestamp_str):
            return None

        timestamp = self._parse_iso_timestamp(timestamp_str)
        if timestamp is None:
            # Logged in _parse_iso_timestamp
            return None

        return {
            "tweet_id": tweet_id,
            "text": text,
            "timestamp": timestamp,  # Store as timestamp float
            "created_at": timestamp_str,  # Keep original string too
        }

    def _process_mirrordb_attributes(
        self,
        all_attributes: Optional[List[Dict]],
        interactions_attr_def_id: int,
        limit: int,
        agent_id: int,  # Added for logging
    ) -> Optional[List[Dict]]:
        """Process attributes fetched from MirrorDB to extract posted tweets."""
        if not all_attributes or not isinstance(all_attributes, list):
            log_msg = (
                f"No attributes found for agent {agent_id}."
                if all_attributes is None
                else f"Unexpected response type from MirrorDB: {type(all_attributes)}. Expected list."
            )
            self.context.logger.info(log_msg)
            return None

        self.context.logger.info(
            f"Retrieved {len(all_attributes)} attributes from MirrorDB for agent {agent_id}."
        )
        posted_tweets = []
        for attr in all_attributes:
            if attr.get("attr_def_id") == interactions_attr_def_id:
                json_value = attr.get("json_value")
                # Ensure json_value is a dictionary before parsing
                if isinstance(json_value, dict):
                    tweet_details = self._parse_mirrordb_tweet_details(json_value)
                    if tweet_details:
                        posted_tweets.append(tweet_details)
                else:
                    self.context.logger.warning(
                        f"Attribute {attr.get('attribute_id')} has missing or invalid json_value."
                    )

        if not posted_tweets:
            self.context.logger.info(
                f"No 'post' interaction attributes found for agent {agent_id} with attr_def_id {interactions_attr_def_id}."
            )
            return None

        # Sort tweets by timestamp (most recent first)
        posted_tweets.sort(key=lambda x: x["timestamp"], reverse=True)
        self.context.logger.info(
            f"Found {len(posted_tweets)} posted tweets in MirrorDB attributes. Returning latest {limit}."
        )
        return posted_tweets[:limit]

    def _fetch_tweets_from_mirrordb(
        self, limit: int
    ) -> Generator[None, None, Optional[List[Dict]]]:
        """Fetch latest tweets from MirrorDB."""
        self.context.logger.info("Trying to get latest tweets from MirrorDB for agent")
        mirror_db_config_data = (
            yield from self.mirrordb_helper.mirror_db_registration_check()
        )

        if not mirror_db_config_data:
            self.context.logger.warning("No MirrorDB config found.")
            return None

        agent_id = mirror_db_config_data.get("agent_id")
        interactions_attr_def_id_raw = mirror_db_config_data.get(
            "twitter_interactions_attr_def_id"
        )

        if not agent_id or not interactions_attr_def_id_raw:
            self.context.logger.warning(
                "MirrorDB config missing agent_id or twitter_interactions_attr_def_id."
            )
            return None

        try:
            interactions_attr_def_id = int(interactions_attr_def_id_raw)
            endpoint = f"/api/agents/{agent_id}/attributes/"
            self.context.logger.info(f"Calling MirrorDB endpoint: GET {endpoint}")

            all_attributes = yield from self.mirrordb_helper.call_mirrordb(
                http_method="GET",
                endpoint=endpoint,
            )

            return self._process_mirrordb_attributes(
                all_attributes, interactions_attr_def_id, limit, agent_id
            )

        except (ValueError, TypeError) as e:
            self.context.logger.error(f"Error processing MirrorDB config ID: {e}")
            return None
        except Exception as e:  # pylint: disable=broad-except
            self.context.logger.error(
                f"Error getting or processing attributes from MirrorDB: {e}"
            )
            return None

    def _fetch_tweets_from_kv(
        self, limit: int
    ) -> Generator[None, None, Optional[List[Dict]]]:
        """Fetch latest tweets from the local KV store as a fallback."""
        self.context.logger.info(
            f"Getting latest {limit} tweets from local DB as fallback."
        )
        tweets = yield from self.get_tweets_from_db()

        if not tweets:
            self.context.logger.info("No tweets found in local KV store.")
            return None

        # Process timestamps if needed (assuming 'created_at' might be ISO string)
        processed_tweets = []
        for tweet in tweets:
            # Ensure timestamp is float, parse if needed
            if "timestamp" not in tweet or not isinstance(
                tweet["timestamp"], (int, float)
            ):
                created_at = tweet.get("created_at")
                if created_at and isinstance(created_at, str):
                    timestamp = self._parse_iso_timestamp(created_at)
                    if timestamp:
                        tweet["timestamp"] = timestamp
                    else:
                        self.context.logger.warning(
                            f"Could not parse 'created_at' for tweet {tweet.get('tweet_id')}, skipping timestamp update."
                        )
                else:
                    self.context.logger.warning(
                        f"Tweet {tweet.get('tweet_id')} missing valid 'timestamp' and 'created_at'."
                    )
            processed_tweets.append(tweet)

        return processed_tweets[:limit]

    def get_previous_tweets(  # pylint: disable=too-many-locals
        self, limit: int = 5
    ) -> Generator[None, None, Optional[List[Dict]]]:
        """Get the latest tweets posted by the agent.

        Tries to fetch interaction attributes from MirrorDB first.
        Falls back to local KV store if MirrorDB fails or returns no results.

        Args:
            limit (int, optional): Maximum number of tweets to return. Defaults to 5.

        Returns:
            Generator yielding Optional[List[Dict]]: List of tweets or None
        """
        mirror_tweets = yield from self._fetch_tweets_from_mirrordb(limit)

        if mirror_tweets is not None:
            # MirrorDB succeeded, even if it returned an empty list []
            return mirror_tweets

        # Fallback to KV store if MirrorDB failed (returned None)
        self.context.logger.info(
            "Couldn't fetch tweets from MirrorDB. Falling back to local KV store."
        )
        kv_tweets = yield from self._fetch_tweets_from_kv(limit)

        return kv_tweets


def _format_previous_tweets_str(tweets: Optional[List[Dict]]) -> str:
    """Format the list of previous tweets into a string for the prompt."""
    if not tweets:
        return "No previous tweets"

    random.shuffle(tweets)
    return "\n\n".join(
        [
            f"tweet_id: {tweet['tweet_id']}\ntweet_text: {tweet['text']}\ntime: {datetime.fromtimestamp(tweet['timestamp']).strftime('%Y-%m-%d %H:%M:%S')}"
            for tweet in tweets
        ]
    )


class CollectFeedbackBehaviour(
    MemeooorrBaseBehaviour
):  # pylint: disable=too-many-ancestors
    """CollectFeedbackBehaviour"""

    matching_round: Type[AbstractRound] = CollectFeedbackRound

    def async_act(self) -> Generator:
        """Do the act, supporting asynchronous execution."""

        with self.context.benchmark_tool.measure(self.behaviour_id).local():
            feedback = yield from self.get_feedback()

            payload = CollectFeedbackPayload(
                sender=self.context.agent_address,
                feedback=json.dumps(feedback, sort_keys=True),
            )

        with self.context.benchmark_tool.measure(self.behaviour_id).consensus():
            yield from self.send_a2a_transaction(payload)
            yield from self.wait_until_round_end()

        self.set_done()

    def get_feedback(self) -> Generator[None, None, Optional[List]]:
        """Get the responses"""

        # Search new replies
        tweets = yield from self.get_tweets_from_db()
        if not tweets:
            self.context.logger.error("No tweets yet")
            return []

        feedback = None  # TODO: get from agent_db

        if feedback is None:
            self.context.logger.error(
                "Could not retrieve any replies due to an API error"
            )
            return None

        if not feedback:
            self.context.logger.error("No tweets match the query")
            return []

        self.context.logger.info(f"Retrieved {len(feedback)} replies")

        # Sort tweets by popularity using a weighted sum (views + quotes + retweets)
        feedback = list(
            sorted(
                feedback,
                key=lambda t: int(t.get("view_count", 0) or 0)
                + 3 * int(t.get("retweet_count", 0) or 0)
                + 5 * int(t.get("quote_count", 0) or 0),
                reverse=True,
            )
        )

        # Keep only the most relevant tweet to avoid sending too many tokens to the LLM
        feedback = feedback[:10]

        return feedback


class EngageTwitterBehaviour(BaseTweetBehaviour):  # pylint: disable=too-many-ancestors
    """EngageTwitterBehaviour"""

    matching_round: Type[AbstractRound] = EngageTwitterRound

    def async_act(self) -> Generator:
        """Do the act, supporting asynchronous execution."""

        with self.context.benchmark_tool.measure(self.behaviour_id).local():
            event, new_mech_requests = yield from self.get_event()

            if new_mech_requests:
                mech_requests = json.dumps(new_mech_requests, sort_keys=True)
                self.context.logger.info(f"Mech Requests JSON: {mech_requests}")

            # Determine mech_request value based on event type
            mech_request = (
                json.dumps(new_mech_requests, sort_keys=True)
                if event == Event.MECH.value
                else None
            )

            # Create payload with appropriate mech_request value
            payload = EngageTwitterPayload(
                sender=self.context.agent_address,
                event=event,
                mech_request=mech_request,
                tx_submitter=self.matching_round.auto_round_id(),
            )

        with self.context.benchmark_tool.measure(self.behaviour_id).consensus():
            yield from self.send_a2a_transaction(payload)
            yield from self.wait_until_round_end()

        self.set_done()

    def get_event(self) -> Generator[None, None, Tuple[str, List]]:
        """
        Get the next event for Twitter engagement.

        Returns:
            Tuple[str, List]: Event type and any new mech requests.
        """
        new_mech_requests: List[Dict[str, Any]] = []

        # Handle differently based on mech_for_twitter state
        if self.synchronized_data.mech_for_twitter:
            (
                pending_tweets,
                interacted_tweet_ids,
            ) = yield from self._handle_mech_for_twitter()
        else:
            # Skip engagement if configured
            if self.params.skip_engagement:
                self.context.logger.info("Skipping engagement on Twitter")
                return Event.DONE.value, new_mech_requests
            (
                pending_tweets,
                interacted_tweet_ids,
            ) = yield from self._handle_regular_engagement()

        # Process interactions
        (
            event,
            new_interacted_tweet_ids,
            new_mech_requests,
        ) = yield from self.interact_twitter(pending_tweets)

        # Handle results based on event type
        if event == Event.MECH.value:
            return event, new_mech_requests

        if event == Event.DONE.value:
            yield from self._update_interacted_tweets(
                interacted_tweet_ids, new_interacted_tweet_ids
            )

        return event, new_mech_requests

    def _handle_mech_for_twitter(self) -> Generator[None, None, Tuple[dict, list]]:
        """
        Handle Twitter engagement when mech_for_twitter is True.

        Returns:
            Tuple[dict, list]: Pending tweets and interacted tweet IDs.
        """
        self.context.logger.info(
            "Mech for twitter detected, using Mech response for decision"
        )

        # Fetch pending tweets from db
        pending_tweets_data = yield from self._read_kv(
            keys=("pending_tweets_for_tw_mech",)
        )
        pending_tweets = {}
        if pending_tweets_data and pending_tweets_data.get(
            "pending_tweets_for_tw_mech"
        ):
            pending_tweets = json.loads(
                pending_tweets_data["pending_tweets_for_tw_mech"]
            )
        else:
            self.context.logger.warning(
                "No pending tweets found in KV store or value is empty."
            )

        # Fetch previously interacted tweets
        interacted_ids_data = yield from self._read_kv(
            keys=("interacted_tweet_ids_for_tw_mech",)
        )
        interacted_tweet_ids = []
        if interacted_ids_data and interacted_ids_data.get(
            "interacted_tweet_ids_for_tw_mech"
        ):
            interacted_tweet_ids = json.loads(
                interacted_ids_data["interacted_tweet_ids_for_tw_mech"]
            )
        else:
            self.context.logger.warning(
                "No interacted tweets found in KV store or value is empty."
            )

        return pending_tweets, interacted_tweet_ids

    def _handle_regular_engagement(self) -> Generator[None, None, Tuple[dict, list]]:
        """
        Handle Twitter engagement when mech_for_twitter is False.

        Returns:
            Tuple[dict, list]: Pending tweets and interacted tweet IDs.
        """
        # Get other memeooorr handles
        agent_handles = yield from self.get_agent_handles()
        self.context.logger.info(f"Not suspended users: {agent_handles}")

        if not agent_handles:
            self.context.logger.error("No valid Twitter handles")
            return {}, []

        # Load previously interacted tweets
        interacted_tweet_ids = yield from self._get_interacted_tweet_ids()

        # Get latest tweets from each agent - CHANGE HERE: convert list to set
        pending_tweets = yield from self._collect_pending_tweets(
            agent_handles, set(interacted_tweet_ids)
        )

        # Store data for mech processing
        yield from self._store_engagement_data(interacted_tweet_ids, pending_tweets)

        return pending_tweets, interacted_tweet_ids

    def _get_interacted_tweet_ids(self) -> Generator[None, None, list]:
        """Get previously interacted tweet IDs from the database."""
        db_data = yield from self._read_kv(keys=("interacted_tweet_ids",))

        if db_data is None:
            self.context.logger.error("Error while loading the database")
            return []

        return json.loads(db_data["interacted_tweet_ids"] or "[]")

    def _collect_pending_tweets(
        self, agent_handles: list[str], interacted_tweet_ids: set[int]
    ) -> Generator[None, None, dict]:
        """Collect pending tweets from agent handles that haven't been interacted with."""
        pending_tweets: Dict = {}

        for agent_handle in agent_handles:
            latest_tweets = None  # TODO: get from agent_db

            if not latest_tweets:
                self.context.logger.info(f"Couldn't get any tweets from {agent_handle}")
                continue

            tweet_id = latest_tweets[0]["id"]

            # Skip previously interacted tweets
            if int(tweet_id) in interacted_tweet_ids:
                self.context.logger.info(
                    f"Tweet {tweet_id} was already interacted with"
                )
                continue

            pending_tweets[tweet_id] = {
                "text": latest_tweets[0]["text"],
                "user_name": latest_tweets[0]["user_name"],
                "user_id": latest_tweets[0]["user_id"],
            }

        return pending_tweets

    def _store_engagement_data(
        self, interacted_tweet_ids: list[int], pending_tweets: dict[str, dict[str, str]]
    ) -> Generator[None, None, None]:
        """Store engagement data in the database for mech processing."""
        yield from self._write_kv(
            {
                "interacted_tweet_ids_for_tw_mech": json.dumps(
                    interacted_tweet_ids, sort_keys=True
                )
            }
        )
        self.context.logger.info("Wrote interacted tweet ids to db")

        yield from self._write_kv(
            {"pending_tweets_for_tw_mech": json.dumps(pending_tweets, sort_keys=True)}
        )
        self.context.logger.info("Wrote pending tweets to db")

    def _update_interacted_tweets(
        self, interacted_tweet_ids: list[int], new_interacted_tweet_ids: list[int]
    ) -> Generator[None, None, None]:
        """Update the list of interacted tweets in the database."""
        interacted_tweet_ids.extend(new_interacted_tweet_ids)
        yield from self._write_kv(
            {"interacted_tweet_ids": json.dumps(interacted_tweet_ids, sort_keys=True)}
        )
        self.context.logger.info("Updated interacted tweets in db")

    def interact_twitter(  # pylint: disable=too-many-locals
        self, pending_tweets: dict
    ) -> Generator[None, None, Tuple[str, List, List]]:
        """Decide whether to interact with tweets based on the persona's preferences."""
        new_interacted_tweet_ids: List[int] = []
        persona = yield from self.get_persona()

        # Track retry attempts
        max_retries = 3
        retry_count = 0
        valid_response = False
        json_response = None

        # Try to get the previously stored prompt first
        stored_prompt_data = yield from self._read_kv(keys=("last_prompt",))
        stored_prompt = (
            stored_prompt_data.get("last_prompt") if stored_prompt_data else None
        )

        # Check if we should use a stored prompt or generate a new one
        if stored_prompt and retry_count > 0:
            self.context.logger.info("Using previously stored prompt")
            prompt = stored_prompt
            # We still need previous_tweets for potential media handling
            previous_tweets = yield from self._get_stored_kv_data(
                "previous_tweets_for_tw_mech", {}
            )
        else:
            # Generate a new prompt and store it
            prompt, previous_tweets = yield from self._prepare_prompt_data(
                pending_tweets, persona
            )

        while not valid_response and retry_count < max_retries:
            # Get LLM decision about how to interact with tweets
            llm_response = yield from self._get_llm_decision(prompt)
            if llm_response is None:
                self.context.logger.error("Error getting a response from the LLM.")
                return Event.ERROR.value, new_interacted_tweet_ids, []

            # Parse LLM response
            try:
                json_response = json.loads(llm_response)
                self.context.logger.info(
                    f"LLM response after JSON parsing: {json_response}"
                )

                # Validate response format
                if json_response is not None and self._validate_llm_response(
                    json_response
                ):
                    valid_response = True
                else:
                    retry_count += 1
                    self.context.logger.warning(
                        f"Invalid response format from LLM (attempt {retry_count}/{max_retries})"
                    )
                    # If we need to retry, use the stored prompt
                    if retry_count > 0 and stored_prompt:
                        prompt = stored_prompt

            except json.JSONDecodeError as e:
                self.context.logger.error(f"Error decoding LLM response: {e}")
                self.context.logger.error(f"LLM Response: {llm_response}")
                retry_count += 1
                # If we need to retry, use the stored prompt
                if retry_count > 0 and stored_prompt:
                    prompt = stored_prompt
                continue

        # If we couldn't get a valid response after max retries
        if not valid_response or json_response is None:
            self.context.logger.error(
                f"Failed to get valid response after {max_retries} attempts"
            )
            return Event.ERROR.value, new_interacted_tweet_ids, []

        # At this point, json_response must be valid and not None
        assert json_response is not None, "json_response should not be None here"

        # Handle tool action if present
        if "tool_action" in json_response and json_response["tool_action"] is not None:
            # The validation should have already caught this, but double-check
            if self.synchronized_data.mech_for_twitter:
                self.context.logger.error(
                    "LLM provided a tool action when mech_for_twitter is True. "
                    "This should not happen after our validation."
                )
                return Event.ERROR.value, new_interacted_tweet_ids, []

            # Handle the tool action normally
            event, new_interacted_tweet_id, mech_request = self._handle_tool_action(
                json_response
            )
            return event, new_interacted_tweet_id, mech_request

        # Handle tweet actions if present
        if "tweet_action" in json_response:
            (
                event,
                new_interacted_tweet_id,
                mech_request,
            ) = yield from self._handle_tweet_actions(
                json_response,
                pending_tweets,
                previous_tweets,
                persona,
                new_interacted_tweet_ids,
            )
            return event, new_interacted_tweet_id, mech_request

        # This point should not be reached due to our validation
        self.context.logger.error("Invalid response from the LLM.")
        return Event.ERROR.value, new_interacted_tweet_ids, []

    def _prepare_prompt_data(
        self, pending_tweets: dict, persona: str
    ) -> Generator[None, None, Tuple[str, Optional[List[Dict]]]]:
        """Prepare the prompt data for LLM decision making."""
        if self.synchronized_data.mech_for_twitter:
            prompt, previous_tweets = yield from self._prepare_mech_prompt_data(persona)
        else:
            prompt, previous_tweets = yield from self._prepare_standard_prompt_data(
                pending_tweets, persona
            )

        # saving the prompt to the kv store for retrying if llm response is invalid
        yield from self._write_kv({"last_prompt": prompt})

        return prompt, previous_tweets

    def _prepare_standard_prompt_data(
        self, pending_tweets: dict, persona: str
    ) -> Generator[None, None, Tuple[str, Optional[List[Dict]]]]:
        """Prepare prompt data when mech_for_twitter is False."""
        self.context.logger.info(
            "Standard engagement: using prompt for decision and introducing tools to LLM"
        )

        # Prepare other tweets data
        other_tweets = "\n\n".join(
            [
                f"tweet_id: {t_id}\ntweet_text: {t_data['text']}\nuser_id: {t_data['user_id']}"
                for t_id, t_data in dict(
                    random.sample(list(pending_tweets.items()), len(pending_tweets))
                ).items()
            ]
        )

        # Get previous tweets
        tweets = yield from self.get_previous_tweets()
        tweets = tweets[-5:] if tweets else None
        previous_tweets_str = _format_previous_tweets_str(tweets)
        # Keep original list/dict structure for return value, if needed later
        previous_tweets_for_return = (
            tweets if isinstance(tweets, (list, dict)) else None
        )

        is_staking_kpi_met = self.synchronized_data.is_staking_kpi_met
        extra_command = ENFORCE_ACTION_COMMAND if is_staking_kpi_met is False else ""

        prompt = TWITTER_DECISION_PROMPT.format(
            persona=persona,
            previous_tweets=previous_tweets_str,
            other_tweets=other_tweets,
            mech_response="",
            tools=self.generate_mech_tool_info(),
            time=self.get_sync_time_str(),
            extra_command=extra_command,
        )

        # Save data for future mech responses
        yield from self._save_standard_kv_data(tweets, pending_tweets)

        return prompt, previous_tweets_for_return

    def _save_standard_kv_data(
        self, tweets: Optional[List[Dict]], pending_tweets: dict
    ) -> Generator[None, None, None]:
        """Save data to KV store for potential future mech responses."""
        self.context.logger.info(
            "Saving standard prompt data (previous tweets, pending tweets) to KV store for potential future mech use"
        )
        yield from self._write_kv({"previous_tweets_for_tw_mech": json.dumps(tweets)})
        yield from self._write_kv(
            {"other_tweets_for_tw_mech": json.dumps(pending_tweets)}
        )

    def _prepare_mech_prompt_data(
        self, persona: str
    ) -> Generator[None, None, Tuple[str, Optional[List[Dict]]]]:
        """Prepare prompt data when mech_for_twitter is True."""
        # Read saved data for mech response
        previous_tweets_data = yield from self._get_stored_kv_data(
            "previous_tweets_for_tw_mech", []
        )
        other_tweets_data = yield from self._get_stored_kv_data(
            "other_tweets_for_tw_mech", {}
        )

        # Ensure previous_tweets is Optional[List[Dict]]
        previous_tweets = (
            previous_tweets_data if isinstance(previous_tweets_data, list) else None
        )
        previous_tweets_str = _format_previous_tweets_str(previous_tweets)

        # Ensure other_tweets is str (formatted string)
        other_tweets_str = (
            "\n\n".join(
                [
                    f"tweet_id: {t_id}\ntweet_text: {t_data['text']}\nuser_id: {t_data['user_id']}"
                    for t_id, t_data in other_tweets_data.items()
                ]
            )
            if isinstance(other_tweets_data, dict)
            else "No other tweets found"
        )

        # Check mech responses (optional, for logging or validation)
        if not self.synchronized_data.mech_responses:
            self.context.logger.error("No mech responses found")

        # Determine media type summary for the prompt
        mech_summary = yield from self._determine_mech_summary()

        # Prepare prompt with mech response summary
        subprompt_with_mech_response = MECH_RESPONSE_SUBPROMPT.format(
            mech_response=mech_summary
        )

        prompt = TWITTER_DECISION_PROMPT.format(
            persona=persona,
            previous_tweets=previous_tweets_str,
            other_tweets=other_tweets_str,
            mech_response=subprompt_with_mech_response,
            tools=self.generate_mech_tool_info(),
            time=self.get_sync_time_str(),
            extra_command="",
        )

        # Clear stored data
        yield from self._clear_mech_kv_data()

        return prompt, previous_tweets

    def _clear_mech_kv_data(self) -> Generator[None, None, None]:
        """Clear KV store entries related to mech twitter interaction."""
        self.context.logger.info(
            "Clearing mech-related twitter data from KV store: previous_tweets, other_tweets, interacted_ids, pending_tweets"
        )
        yield from self._write_kv({"previous_tweets_for_tw_mech": ""})
        yield from self._write_kv({"other_tweets_for_tw_mech": ""})
        yield from self._write_kv({"interacted_tweet_ids_for_tw_mech": ""})
        yield from self._write_kv({"pending_tweets_for_tw_mech": ""})

    def _get_latest_media_info(self) -> Generator[None, None, Optional[Dict]]:
        """Reads and parses the 'latest_media_info' from the KV store."""
        try:
            media_info_data = yield from self._read_kv(keys=("latest_media_info",))
            if (
                not media_info_data
                or "latest_media_info" not in media_info_data
                or not media_info_data["latest_media_info"]
            ):
                self.context.logger.warning(
                    "Could not find valid 'latest_media_info' in KV store."
                )
                return None

            media_info = json.loads(media_info_data["latest_media_info"])
            return media_info
        except json.JSONDecodeError:
            self.context.logger.error(
                "Failed to parse 'latest_media_info' JSON from KV store."
            )
            return None
        except Exception as e:  # pylint: disable=broad-except
            self.context.logger.error(
                f"Error reading or processing 'latest_media_info' from KV: {e}"
            )
            return None

    def _determine_mech_summary(self) -> Generator[None, None, str]:
        """Determine the mech summary string based on media info in KV store."""
        mech_summary = "The mech response processing failed, proceed with tweet_with_media action."  # Default/Fallback
        media_info = yield from self._get_latest_media_info()

        if media_info:
            media_type = media_info.get("type")
            if media_type == "image":
                mech_summary = "The previous tool execution generated an image."
            elif media_type == "video":
                mech_summary = "The previous tool execution generated a video."
            else:
                self.context.logger.warning(
                    f"Found media info in KV store, but type was unexpected: {media_type}"
                )
        # If media_info is None, the error/warning is already logged by _get_latest_media_info

        return mech_summary

    def _get_stored_kv_data(
        self, key: str, default_value: Any
    ) -> Generator[None, None, Any]:
        """Helper to get and parse stored KV data."""
        data = yield from self._read_kv(keys=(key,))
        if not data:
            self.context.logger.error(f"No {key} found in KV store")
            return default_value
        return json.loads(data[key])

    def _get_llm_decision(self, prompt: str) -> Generator[None, None, Optional[str]]:
        """Get decision from LLM."""
        self.context.logger.info(f"Prompting the LLM for a decision: {prompt}")
        llm_response = yield from self._call_genai(
            prompt=prompt,
            schema=build_decision_schema(),
        )
        self.context.logger.info(f"LLM response for twitter decision: {llm_response}")
        return llm_response

    def _validate_mech_llm_response(self, json_response: dict) -> bool:
        """Validate LLM response when mech_for_twitter is True."""
        tweet_action = json_response.get("tweet_action")
        if not isinstance(tweet_action, dict):
            self.context.logger.error(
                "Invalid LLM response: expected tweet_action object when mech_for_twitter is True"
            )
            return False

        # Check both possible field names: action_type (schema format) and action (actual response format)
        action = tweet_action.get("action_type", tweet_action.get("action"))
        if action != "tweet_with_media":
            self.context.logger.error(
                f"Invalid action type: {action}. Only 'tweet_with_media' is allowed when mech_for_twitter is True"
            )
            return False

        if "text" not in tweet_action:
            self.context.logger.error(
                "Invalid tweet_with_media action: missing 'text' field"
            )
            return False

        return True

    def _validate_non_mech_tweet_action(
        self, tweet_action: Union[dict, List[dict]]
    ) -> bool:
        """Validate the tweet_action part of the LLM response when mech_for_twitter is False."""
        actions_to_check = (
            tweet_action if isinstance(tweet_action, list) else [tweet_action]
        )

        for action_item in actions_to_check:
            if not isinstance(action_item, dict):
                # Basic type check for safety, although schema should handle this.
                continue
            action_type = action_item.get("action_type", action_item.get("action"))
            if action_type == "tweet_with_media":
                self.context.logger.error(
                    "Invalid action: 'tweet_with_media' is not allowed when mech_for_twitter is False"
                )
                return False
        return True

    def _validate_non_mech_tool_action(self, tool_action: dict) -> bool:
        """Validate the tool_action part of the LLM response when mech_for_twitter is False."""
        if not isinstance(tool_action, dict):
            self.context.logger.error(
                f"Invalid tool_action format: expected dict, got {type(tool_action)}"
            )
            return False

        if "tool_name" not in tool_action or "tool_input" not in tool_action:
            self.context.logger.error(
                f"Invalid tool_action format: missing required fields. Got: {tool_action}"
            )
            return False
        return True

    def _validate_non_mech_llm_response(self, json_response: dict) -> bool:
        """Validate LLM response when mech_for_twitter is False."""
        tweet_action = json_response.get("tweet_action")
        if tweet_action is not None and self._validate_non_mech_tweet_action(
            tweet_action
        ):
            return True

        tool_action = json_response.get("tool_action")
        if tool_action is not None and self._validate_non_mech_tool_action(tool_action):
            return True

        self.context.logger.error(
            "Invalid LLM response: neither valid tweet_action nor valid tool_action found"
        )
        return False

    def _validate_llm_response(self, json_response: dict) -> bool:
        """Validate that the LLM response adheres to expected format based on context."""
        if not isinstance(json_response, dict):
            self.context.logger.error(
                f"Invalid LLM response format: expected dict, got {type(json_response)}"
            )
            return False

        if self.synchronized_data.mech_for_twitter:
            return self._validate_mech_llm_response(json_response)

        return self._validate_non_mech_llm_response(json_response)

    def _handle_tool_action(self, json_response: dict) -> Tuple[str, List, List]:
        """Handle tool action from LLM response."""
        self.context.logger.info("Tool action detected")

        # Validate that we have both tool_name and tool_input
        if (
            "tool_action" not in json_response
            or not json_response["tool_action"]
            or "tool_name" not in json_response["tool_action"]
            or "tool_input" not in json_response["tool_action"]
        ):
            self.context.logger.error(
                "Invalid tool action: missing tool_name or tool_input"
            )
            return Event.ERROR.value, [], []

        new_mech_requests = []
        nonce = str(uuid4())
        tool_name = json_response["tool_action"]["tool_name"]
        tool_input = json_response["tool_action"]["tool_input"]

        new_mech_requests.append(
            asdict(
                MechMetadata(
                    nonce=nonce,
                    tool=tool_name,
                    prompt=tool_input,
                )
            )
        )

        return Event.MECH.value, [], new_mech_requests

    def _handle_tweet_actions(  # pylint: disable=too-many-arguments
        self,
        json_response: dict,
        pending_tweets: dict,
        previous_tweets: Optional[List[dict]],
        persona: str,
        new_interacted_tweet_ids: List[int],
    ) -> Generator[None, None, Tuple[str, List, List]]:
        """Handle tweet actions from LLM response."""
        self.context.logger.info("Tweet action detected")
        tweet_actions = json_response["tweet_action"]

        # Ensure tweet_actions is a list
        if isinstance(tweet_actions, str):
            tweet_actions = [{"action": tweet_actions}]
        elif not isinstance(tweet_actions, list):
            tweet_actions = [tweet_actions]

        # Create context object
        context = InteractionContext(
            pending_tweets=pending_tweets,
            previous_tweets=previous_tweets,
            persona=persona,
            new_interacted_tweet_ids=new_interacted_tweet_ids,
        )

        for interaction in tweet_actions:
            # Process each interaction
            yield from self._process_single_interaction(
                interaction, context  # Pass the context object
            )

        return Event.DONE.value, context.new_interacted_tweet_ids, []

    def _process_single_interaction(  # pylint: disable=too-many-locals
        self,
        interaction: dict,
        context: InteractionContext,  # Use InteractionContext
    ) -> Generator[None, None, None]:
        """Process a single tweet interaction."""
        # Ensure interaction is a dictionary
        if not isinstance(interaction, dict):
            self.context.logger.error(f"Invalid interaction format: {interaction}")
            return

        tweet_id = interaction.get("selected_tweet_id", None)
        user_id = interaction.get("user_id", None)
        action = interaction.get("action", None)
        text = interaction.get("text", None)

        # Validate action and parameters (using context)
        if not self._validate_interaction(
            action, tweet_id, user_id, context.pending_tweets
        ):
            return

        # Add random delay to avoid rate limiting
        delay = secrets.randbelow(5)
        self.context.logger.info(f"Sleeping for {delay} seconds")
        yield from self.sleep(delay)

        # Handle tweet action based on type
        if action == "tweet":
            yield from self._handle_new_tweet(
                text, context.previous_tweets, context.persona
            )
        elif action == "tweet_with_media":
            # Delegate to the new handler
            success = yield from self._handle_media_tweet(text)
            if not success:
                self.context.logger.error("Failed to handle tweet_with_media action.")
                # Potentially return or handle error differently if needed
        else:
            yield from self._handle_tweet_interaction(
                action,
                tweet_id,
                text,
                user_id,
                context.pending_tweets,  # Pass needed context items
                context.new_interacted_tweet_ids,
            )

    def _handle_media_tweet(self, text: str) -> Generator[None, None, bool]:
        """Handles the 'tweet_with_media' action, including fetching, uploading, posting, and clearing KV."""
        # Read the combined media info from kv store
        media_info = yield from self._get_latest_media_info()

        if not media_info:
            # Error already logged by helper
            return False  # Indicate failure

        media_path = media_info.get("path")
        media_type = media_info.get("type")

        if not media_path or not media_type:
            self.context.logger.error(
                "Media info from KV store is missing 'path' or 'type'."
            )
            # Clear potentially incomplete info? Or leave it? Let's clear it for safety.
            yield from self._write_kv({"latest_media_info": ""})
            return False  # Indicate failure

        self.context.logger.info(
            f"Extracted media path: {media_path}, type: {media_type}"
        )

        # Clear the media info from KV store *after* successfully extracting path and type
        yield from self._write_kv({"latest_media_info": ""})
        self.context.logger.info("Cleared latest_media_info from KV store.")

        # Ensure media_path is a valid string path (already checked by .get implicitly somewhat)
        if not isinstance(media_path, str):
            self.context.logger.error(f"Invalid media path type: {type(media_path)}")
            return False  # Indicate failure

        # Post tweet with the uploaded media ID
        tweet_ids = yield from self._call_tweepy(
            method="post", tweets=[{"text": text, "image_paths": [media_path]}]
        )

        if not tweet_ids:
            self.context.logger.error("Failed posting tweet with media to Twitter.")
            return False  # Indicate failure

        latest_tweet = {
            "tweet_id": tweet_ids[0],
            "text": text,
            "media_path": media_path,
            "timestamp": self.get_sync_timestamp(),
        }

        # Write latest tweet to the database
        yield from self.store_tweet(latest_tweet)
        self.context.logger.info("Wrote latest tweet with media to db")
        return True  # Indicate success

    def _validate_interaction(
        self, action: str, tweet_id: str, user_id: str, pending_tweets: dict
    ) -> bool:
        """Validate tweet interaction parameters."""
        if action == "none":
            self.context.logger.error("Action is none")
            return False

        # Treat tweet_with_media like tweet - it doesn't need a tweet_id
        # Also, 'follow' action does not need a tweet_id for this specific check.
        if (
            action not in ["tweet", "tweet_with_media", "follow"]
            and str(tweet_id) not in pending_tweets.keys()
        ):
            self.context.logger.error(
                f"Action is {action} but tweet_id is not valid [{tweet_id}]"
            )
            return False

        if action == "follow" and (
            not user_id
            or user_id not in [t["user_id"] for t in pending_tweets.values()]
        ):
            self.context.logger.error(
                f"Action is {action} but user_id is not valid [{user_id}]"
            )
            return False

        return True

    def _handle_new_tweet(
        self, text: str, previous_tweets: Optional[List[Dict]], persona: str
    ) -> Generator[None, None, None]:
        """Handle creating a new tweet."""
        # Format the previous tweets list into a string for the prompt
        previous_tweets_str = _format_previous_tweets_str(previous_tweets)

        # Optionally, replace the tweet with one generated by the alternative model
        new_text = yield from self.replace_tweet_with_alternative_model(
            ALTERNATIVE_MODEL_TWITTER_PROMPT.format(
                persona=persona,
                previous_tweets=previous_tweets_str,
            )
        )
        text = new_text or text

        if not is_tweet_valid(text):
            self.context.logger.error("The tweet is too long.")
            return

        yield from self.post_tweet(tweet=[text], store=True)

    def _handle_tweet_interaction(  # pylint: disable=too-many-arguments
        self,
        action: str,
        tweet_id: Optional[str],  # Can be None for follow
        text: Optional[str],
        user_id: Optional[str],  # Target for follow
        pending_tweets: dict,
        new_interacted_tweet_ids: List[int],
    ) -> Generator[None, None, None]:
        """Handle interaction with an existing tweet or user."""
        if text and not is_tweet_valid(text):
            self.context.logger.error("The tweet is too long.")
            return

        user_name_for_quote: Optional[str] = None

        if action == "follow":
            if not user_id:  # Safeguard, should be validated by _validate_interaction
                self.context.logger.error(
                    "Follow action initiated but no user_id provided."
                )
                return
            self.context.logger.info(f"Trying to {action} user {user_id}")
        else:  # For like, retweet, reply, quote
            if (
                tweet_id is None
            ):  # Safeguard, should be validated by _validate_interaction
                self.context.logger.error(
                    f"Action {action} initiated but no tweet_id provided."
                )
                return

            self.context.logger.info(f"Trying to {action} tweet {tweet_id}")
            str_tweet_id = str(tweet_id)  # tweet_id is not None here

            if str_tweet_id not in pending_tweets:
                self.context.logger.error(
                    f"Tweet ID {tweet_id} not found in pending tweets for {action} interaction."
                )
                return

            if action == "quote":
                user_name_for_quote = pending_tweets[str_tweet_id].get("user_name")
                if not user_name_for_quote:
                    self.context.logger.error(
                        f"User name for tweet {tweet_id} not found in pending_tweets, required for quote."
                    )
                    return

        success = False
        if action == "like":
            # tweet_id is guaranteed to be non-None here by the checks above for non-follow actions
            success = yield from self.like_tweet(tweet_id)  # type: ignore
        elif action == "follow" and user_id:
            success = yield from self.follow_user(user_id)
        elif action == "retweet":
            # tweet_id is guaranteed to be non-None here
            success = yield from self.retweet(tweet_id)  # type: ignore
        elif action == "reply":
            # tweet_id is guaranteed to be non-None here
            success = yield from self.respond_tweet(tweet_id, text)  # type: ignore
        elif action == "quote":
            # tweet_id and user_name_for_quote are guaranteed to be non-None if we reach here
            success = yield from self.respond_tweet(
                tweet_id, text, quote=True, user_name=user_name_for_quote  # type: ignore
            )

        if success and action != "follow" and tweet_id is not None:
            new_interacted_tweet_ids.append(int(tweet_id))

    def generate_mech_tool_info(self) -> str:
        """Generate tool info"""

        tools_dict = self.params.tools_for_mech
        tools_info = "\n" + "\n".join(
            [
                f"- {tool_name}: {tool_description}"
                for tool_name, tool_description in tools_dict.items()
            ]
        )
        self.context.logger.info(tools_info)

        return tools_info

    def get_agent_handles(self) -> Generator[None, None, List[str]]:
        """Get the agent handles"""
        agent_handles = yield from self.mirrordb_helper.get_active_twitter_handles()
        if not agent_handles:
            self.context.logger.info(
                "No memeooorr handles from MirrorDB , Now trying subgraph"
            )
            agent_handles = yield from self.get_memeooorr_handles_from_subgraph()

        # TODO: filter out suspended accounts
        return agent_handles


class ActionTweetBehaviour(BaseTweetBehaviour):  # pylint: disable=too-many-ancestors
    """ActionTweetBehaviour"""

    matching_round: Type[AbstractRound] = ActionTweetRound

    def async_act(self) -> Generator:
        """Do the act, supporting asynchronous execution."""

        with self.context.benchmark_tool.measure(self.behaviour_id).local():
            event = yield from self.get_event()

            payload = ActionTweetPayload(
                sender=self.context.agent_address,
                event=event,
            )

        with self.context.benchmark_tool.measure(self.behaviour_id).consensus():
            yield from self.send_a2a_transaction(payload)
            yield from self.wait_until_round_end()

        self.set_done()

    def get_event(self) -> Generator[None, None, str]:
        """Get the next event"""
        pending_tweet = self.synchronized_data.token_action["tweet"]
        if not pending_tweet:
            self.context.logger.info("Post-action tweet is missing")
            return Event.MISSING_TWEET.value
        self.context.logger.info("Sending the action tweet...")
        latest_tweet = yield from self.post_tweet(tweet=[pending_tweet], store=False)
        return Event.DONE.value if latest_tweet else Event.ERROR.value<|MERGE_RESOLUTION|>--- conflicted
+++ resolved
@@ -168,10 +168,6 @@
         """Retweet"""
         self.context.logger.info(f"Retweeting tweet with ID: {tweet_id}")
         try:
-<<<<<<< HEAD
-            response = yield from self._call_tweepy(method="retweet", tweet_id=tweet_id)
-            if response is None or not response.get("success", False):
-=======
             response = yield from self._call_twikit(method="retweet", tweet_id=tweet_id)
             if response is None:
                 self.context.logger.error(
@@ -180,7 +176,6 @@
                 return False
 
             if not response.get("success", False):
->>>>>>> 5d9be82a
                 error_message = response.get("error", "Unknown error occurred.")
                 self.context.logger.error(
                     f"Error retweeting tweet with ID {tweet_id}: {error_message}"
@@ -197,10 +192,6 @@
         """Follow user"""
         self.context.logger.info(f"Following user with ID: {user_id}")
         try:
-<<<<<<< HEAD
-            response = yield from self._call_tweepy(method="follow", user_id=user_id)
-            if response is None or not response.get("success", False):
-=======
             response = yield from self._call_twikit(
                 method="follow_user", user_id=user_id
             )
@@ -211,7 +202,6 @@
                 return False
 
             if not response.get("success", False):
->>>>>>> 5d9be82a
                 error_message = response.get("error", "Unknown error occurred.")
                 self.context.logger.error(
                     f"Error Following user with ID {user_id}: {error_message}"
