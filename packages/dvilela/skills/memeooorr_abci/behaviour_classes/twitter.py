--- conflicted
+++ resolved
@@ -464,26 +464,49 @@
                     tool=tool_name,
                     prompt=tool_input,
                 )
-<<<<<<< HEAD
             )
             self.context.logger.info(f"new_mech_requests: {new_mech_requests}")
-=======
-                continue
-
-            if action == "follow" and (
-                not user_id
-                or user_id not in [t["user_id"] for t in pending_tweets.values()]
-            ):
-                self.context.logger.error(
-                    f"Action is {action} but user_id is not valid [{user_id}]"
-                )
-                continue
-
-            # use yield from self.sleep(1) to simulate a delay use secrests to randomize the delay
-            # adding random delay to avoid rate limiting
-            delay = secrets.randbelow(5)
-            self.context.logger.info(f"Sleeping for {delay} seconds")
-            yield from self.sleep(delay)
+
+            return Event.MECH.value, new_interacted_tweet_ids, new_mech_requests
+
+        elif "tweet_action" in json_response:
+            self.context.logger.info("Tweet action detected")
+            tweet_action = json_response["tweet_action"]
+
+            for interaction in json_response:
+                tweet_id = interaction.get("selected_tweet_id", None)
+                user_id = interaction.get("user_id", None)
+                action = interaction.get("action", None)
+                text = interaction.get("text", None)
+
+                if action == "none":
+                    self.context.logger.error("Action is none")
+                    continue
+
+                if action == "tool":
+                    self.context.logger.error("Action is Tool")
+                    continue
+
+                if action != "tweet" and str(tweet_id) not in pending_tweets.keys():
+                    self.context.logger.error(
+                        f"Action is {action} but tweet_id is not valid [{tweet_id}]"
+                    )
+                    continue
+
+                if action == "follow" and (
+                    not user_id
+                    or user_id not in [t["user_id"] for t in pending_tweets.values()]
+                ):
+                    self.context.logger.error(
+                        f"Action is {action} but user_id is not valid [{user_id}]"
+                    )
+                    continue
+
+                # use yield from self.sleep(1) to simulate a delay use secrests to randomize the delay
+                # adding random delay to avoid rate limiting
+                delay = secrets.randbelow(5)
+                self.context.logger.info(f"Sleeping for {delay} seconds")
+                yield from self.sleep(delay)
 
             self.context.logger.info("Sending a new tweet")
             if action == "tweet":
@@ -497,53 +520,6 @@
                 text = new_text or text
                 yield from self.post_tweet(tweet=[text], store=True)
                 continue
->>>>>>> 7cd0b11b
-
-            return Event.MECH.value, new_interacted_tweet_ids, new_mech_requests
-
-        elif "tweet_action" in json_response:
-            self.context.logger.info("Tweet action detected")
-            tweet_action = json_response["tweet_action"]
-
-            for interaction in json_response:
-                tweet_id = interaction.get("selected_tweet_id", None)
-                user_id = interaction.get("user_id", None)
-                action = interaction.get("action", None)
-                text = interaction.get("text", None)
-
-                if action == "none":
-                    self.context.logger.error("Action is none")
-                    continue
-
-                if action == "tool":
-                    self.context.logger.error("Action is Tool")
-                    continue
-
-                if action != "tweet" and str(tweet_id) not in pending_tweets.keys():
-                    self.context.logger.error(
-                        f"Action is {action} but tweet_id is not valid [{tweet_id}]"
-                    )
-                    continue
-
-                if action == "follow" and (
-                    not user_id
-                    or user_id not in [t["user_id"] for t in pending_tweets.values()]
-                ):
-                    self.context.logger.error(
-                        f"Action is {action} but user_id is not valid [{user_id}]"
-                    )
-                    continue
-
-                # use yield from self.sleep(1) to simulate a delay use secrests to randomize the delay
-                # adding random delay to avoid rate limiting
-                delay = secrets.randbelow(5)
-                self.context.logger.info(f"Sleeping for {delay} seconds")
-                yield from self.sleep(delay)
-
-                self.context.logger.info("Sending a new tweet")
-                if action == "tweet":
-                    yield from self.post_tweet(tweet=[text], store=True)
-                    continue
 
                 self.context.logger.info(f"Trying to {action} tweet {tweet_id}")
                 user_name = pending_tweets[str(tweet_id)]["user_name"]
