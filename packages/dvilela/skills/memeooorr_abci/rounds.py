--- conflicted
+++ resolved
@@ -198,7 +198,6 @@
         # Event.DONE, Event.NO_MAJORITY, Event.ROUND_TIMEOUT
 
         if self.threshold_reached:
-<<<<<<< HEAD
             payload = PostTweetPayload(
                 *(("dummy_sender",) + self.most_voted_payload_values)
             )
@@ -209,9 +208,6 @@
             if latest_tweet_str is None:
                 return self.synchronized_data, Event.ERROR
             latest_tweet = json.loads(latest_tweet_str)
-=======
-            latest_tweet = json.loads(self.most_voted_payload)
->>>>>>> 25e14e2d
 
             # API errors
             if latest_tweet is None:
