--- conflicted
+++ resolved
@@ -6,190 +6,186 @@
 license: Apache-2.0
 aea_version: '>=1.0.0, <2.0.0'
 fingerprint:
-  __init__.py: bafybeiacqbub377oj2uvkw3lu2u43zv5rpdd2z4jx7dailiffqttksds24
-  behaviours.py: bafybeidabq5scnvljux2732bdbg7xnpnnz54y6t2kdooltd2jgugkz2voi
-  composition.py: bafybeifnu7di2d5bhs4xodylmz7uzwblj4nww3lw672c2olaszdefth5bq
-  dialogues.py: bafybeiawrgmlra5f6o63nhv5kc77wvzoqmcareub3lf4qceuwpjso4pjbe
-  fsm_specification.yaml: bafybeiddj64rbv7oualbum5ezoeasgy3ywwgoa6jcqq35tr6i2k6v2c26i
-  handlers.py: bafybeibw5nfno2scl5qzly3fpvodgoovikl6h3hoiiu6e4sqpbbczbzfim
-  models.py: bafybeihmxfjz6irdm5xje6mvnhfc6rwlehzyvhds5shyzz2okrzgac2xde
+    __init__.py: bafybeiacqbub377oj2uvkw3lu2u43zv5rpdd2z4jx7dailiffqttksds24
+    behaviours.py: bafybeidabq5scnvljux2732bdbg7xnpnnz54y6t2kdooltd2jgugkz2voi
+    composition.py: bafybeifnu7di2d5bhs4xodylmz7uzwblj4nww3lw672c2olaszdefth5bq
+    dialogues.py: bafybeiawrgmlra5f6o63nhv5kc77wvzoqmcareub3lf4qceuwpjso4pjbe
+    fsm_specification.yaml: bafybeiddj64rbv7oualbum5ezoeasgy3ywwgoa6jcqq35tr6i2k6v2c26i
+    handlers.py: bafybeibw5nfno2scl5qzly3fpvodgoovikl6h3hoiiu6e4sqpbbczbzfim
+    models.py: bafybeihmxfjz6irdm5xje6mvnhfc6rwlehzyvhds5shyzz2okrzgac2xde
 fingerprint_ignore_patterns: []
 connections: []
 contracts: []
 protocols: []
 skills:
-- valory/abstract_round_abci:0.1.0:bafybeibiw4oqwqvo4jccwz5fb73iardzychgvcl66tceiildohoju2ikti
-- valory/registration_abci:0.1.0:bafybeib3n6vqkfbrcubcbliebjnuwyywdinxkbzt76n6gbn2kg7ace47dq
-- valory/reset_pause_abci:0.1.0:bafybeihkj6lmaypspyxe5qqrjgnolyck62pyvqoylr24ab6ue4steqcw7e
-- valory/transaction_settlement_abci:0.1.0:bafybeigh2vkt74jrad5gtsczrgqcuhcqe7jkgjy7jdw56yamlzwwnaymjy
-- valory/termination_abci:0.1.0:bafybeifi2uodnrjsrivj53g3sjutocmyusbx6mlsb6oanqdyt2mfbyvusy
-<<<<<<< HEAD
-- dvilela/memeooorr_abci:0.1.0:bafybeiehig6qqgoibs3abunqfm643gg5sue4qema4dr6gti6lmupatqtku
-=======
-- dvilela/memeooorr_abci:0.1.0:bafybeihclcjklhjyma4t7emzj5gpbzlzfkj3j2rlqcljturpbqou4nv72e
->>>>>>> 668faa95
+    - valory/abstract_round_abci:0.1.0:bafybeibiw4oqwqvo4jccwz5fb73iardzychgvcl66tceiildohoju2ikti
+    - valory/registration_abci:0.1.0:bafybeib3n6vqkfbrcubcbliebjnuwyywdinxkbzt76n6gbn2kg7ace47dq
+    - valory/reset_pause_abci:0.1.0:bafybeihkj6lmaypspyxe5qqrjgnolyck62pyvqoylr24ab6ue4steqcw7e
+    - valory/transaction_settlement_abci:0.1.0:bafybeigh2vkt74jrad5gtsczrgqcuhcqe7jkgjy7jdw56yamlzwwnaymjy
+    - valory/termination_abci:0.1.0:bafybeifi2uodnrjsrivj53g3sjutocmyusbx6mlsb6oanqdyt2mfbyvusy
+    - dvilela/memeooorr_abci:0.1.0:bafybeihclcjklhjyma4t7emzj5gpbzlzfkj3j2rlqcljturpbqou4nv72e
 behaviours:
-  main:
-    args: {}
-    class_name: MemeooorrChainedConsensusBehaviour
+    main:
+        args: {}
+        class_name: MemeooorrChainedConsensusBehaviour
 handlers:
-  abci:
-    args: {}
-    class_name: ABCIRoundHandler
-  contract_api:
-    args: {}
-    class_name: ContractApiHandler
-  http:
-    args: {}
-    class_name: HttpHandler
-  ipfs:
-    args: {}
-    class_name: IpfsHandler
-  ledger_api:
-    args: {}
-    class_name: LedgerApiHandler
-  signing:
-    args: {}
-    class_name: SigningHandler
-  tendermint:
-    args: {}
-    class_name: TendermintHandler
-  srr:
-    args: {}
-    class_name: SrrHandler
-  kv_store:
-    args: {}
-    class_name: KvStoreHandler
+    abci:
+        args: {}
+        class_name: ABCIRoundHandler
+    contract_api:
+        args: {}
+        class_name: ContractApiHandler
+    http:
+        args: {}
+        class_name: HttpHandler
+    ipfs:
+        args: {}
+        class_name: IpfsHandler
+    ledger_api:
+        args: {}
+        class_name: LedgerApiHandler
+    signing:
+        args: {}
+        class_name: SigningHandler
+    tendermint:
+        args: {}
+        class_name: TendermintHandler
+    srr:
+        args: {}
+        class_name: SrrHandler
+    kv_store:
+        args: {}
+        class_name: KvStoreHandler
 models:
-  abci_dialogues:
-    args: {}
-    class_name: AbciDialogues
-  benchmark_tool:
-    args:
-      log_dir: /logs
-    class_name: BenchmarkTool
-  contract_api_dialogues:
-    args: {}
-    class_name: ContractApiDialogues
-  ipfs_dialogues:
-    args: {}
-    class_name: IpfsDialogues
-  ledger_api_dialogues:
-    args: {}
-    class_name: LedgerApiDialogues
-  http_dialogues:
-    args: {}
-    class_name: HttpDialogues
-  params:
-    args:
-      cleanup_history_depth: 1
-      cleanup_history_depth_current: null
-      drand_public_key: 868f005eb8e6e4ca0a47c8a77ceaa5309a47978a7c71bc5cce96366b5d7a569937c529eeda66c7293784a9402801af31
-      genesis_config:
-        genesis_time: '2022-09-26T00:00:00.000000000Z'
-        chain_id: chain-c4daS1
-        consensus_params:
-          block:
-            max_bytes: '22020096'
-            max_gas: '-1'
-            time_iota_ms: '1000'
-          evidence:
-            max_age_num_blocks: '100000'
-            max_age_duration: '172800000000000'
-            max_bytes: '1048576'
-          validator:
-            pub_key_types:
-            - ed25519
-          version: {}
-        voting_power: '10'
-      keeper_timeout: 30.0
-      max_attempts: 10
-      max_healthcheck: 120
-      multisend_address: '0x0000000000000000000000000000000000000000'
-      termination_sleep: 900
-      termination_from_block: 0
-      init_fallback_gas: 0
-      keeper_allowed_retries: 3
-      reset_pause_duration: 10
-      on_chain_service_id: null
-      request_retry_delay: 1.0
-      request_timeout: 10.0
-      reset_tendermint_after: 2
-      retry_attempts: 400
-      retry_timeout: 3
-      round_timeout_seconds: 30.0
-      service_id: memeooorr
-      service_registry_address: null
-      setup:
-        all_participants: []
-        safe_contract_address: '0x0000000000000000000000000000000000000000'
-        consensus_threshold: null
-      share_tm_config_on_startup: false
-      sleep_time: 1
-      tendermint_check_sleep_delay: 3
-      tendermint_com_url: http://localhost:8080
-      tendermint_max_retries: 5
-      tendermint_p2p_url: localhost:26656
-      tendermint_url: http://localhost:26657
-      use_termination: false
-      validate_timeout: 1205
-      finalize_timeout: 60.0
-      history_check_timeout: 1205
-      use_slashing: false
-      slash_cooldown_hours: 3
-      slash_threshold_amount: 10000000000000000
-      light_slash_unit_amount: 5000000000000000
-      serious_slash_unit_amount: 8000000000000000
-      multisend_batch_size: 50
-      tx_timeout: 10.0
-      ipfs_address: https://gateway.autonolas.tech/ipfs/
-      default_chain_id: ethereum
-      service_endpoint: memeooorr.dummy.com/
-      minimum_gas_balance: 0.001
-      min_feedback_replies: 10
-      meme_factory_address_base: '0x82a9c823332518c32a0c0edc050ef00934cf04d4'
-      meme_factory_address_celo: '0xeea5f1e202dc43607273d54101ff8b58fb008a99'
-      meme_factory_deployment_block_base: 23540622
-      meme_factory_deployment_block_celo: 29323752
-      olas_token_address_base: '0x54330d28ca3357F294334BDC454a032e7f353416'
-      olas_token_address_celo: '0xaCFfAe8e57Ec6E394Eb1b41939A8CF7892DbDc51'
-      persona: a cat lover that is crazy about all-things cats.
-      feedback_period_min_hours: 1
-      feedback_period_max_hours: 2
-      home_chain_id: BASE
-      twitter_username: dummy_twitter_name
-      service_registry_address_base: '0x3C1fF68f5aa342D296d4DEe4Bb1cACCA912D95fE'
-      service_registry_address_celo: '0xE3607b00E75f6405248323A9417ff6b39B244b50'
-      meme_subgraph_url: https://agentsfun-indexer-production.up.railway.app
-    class_name: Params
-  randomness_api:
-    args:
-      api_id: cloudflare
-      headers: {}
-      method: GET
-      parameters: {}
-      response_key: null
-      response_type: dict
-      retries: 5
-      url: https://drand.cloudflare.com/public/latest
-    class_name: RandomnessApi
-  requests:
-    args: {}
-    class_name: Requests
-  signing_dialogues:
-    args: {}
-    class_name: SigningDialogues
-  state:
-    args: {}
-    class_name: SharedState
-  tendermint_dialogues:
-    args: {}
-    class_name: TendermintDialogues
-  srr_dialogues:
-    args: {}
-    class_name: SrrDialogues
-  kv_store_dialogues:
-    args: {}
-    class_name: KvStoreDialogues
+    abci_dialogues:
+        args: {}
+        class_name: AbciDialogues
+    benchmark_tool:
+        args:
+            log_dir: /logs
+        class_name: BenchmarkTool
+    contract_api_dialogues:
+        args: {}
+        class_name: ContractApiDialogues
+    ipfs_dialogues:
+        args: {}
+        class_name: IpfsDialogues
+    ledger_api_dialogues:
+        args: {}
+        class_name: LedgerApiDialogues
+    http_dialogues:
+        args: {}
+        class_name: HttpDialogues
+    params:
+        args:
+            cleanup_history_depth: 1
+            cleanup_history_depth_current: null
+            drand_public_key: 868f005eb8e6e4ca0a47c8a77ceaa5309a47978a7c71bc5cce96366b5d7a569937c529eeda66c7293784a9402801af31
+            genesis_config:
+                genesis_time: '2022-09-26T00:00:00.000000000Z'
+                chain_id: chain-c4daS1
+                consensus_params:
+                    block:
+                        max_bytes: '22020096'
+                        max_gas: '-1'
+                        time_iota_ms: '1000'
+                    evidence:
+                        max_age_num_blocks: '100000'
+                        max_age_duration: '172800000000000'
+                        max_bytes: '1048576'
+                    validator:
+                        pub_key_types:
+                            - ed25519
+                    version: {}
+                voting_power: '10'
+            keeper_timeout: 30.0
+            max_attempts: 10
+            max_healthcheck: 120
+            multisend_address: '0x0000000000000000000000000000000000000000'
+            termination_sleep: 900
+            termination_from_block: 0
+            init_fallback_gas: 0
+            keeper_allowed_retries: 3
+            reset_pause_duration: 10
+            on_chain_service_id: null
+            request_retry_delay: 1.0
+            request_timeout: 10.0
+            reset_tendermint_after: 2
+            retry_attempts: 400
+            retry_timeout: 3
+            round_timeout_seconds: 30.0
+            service_id: memeooorr
+            service_registry_address: null
+            setup:
+                all_participants: []
+                safe_contract_address: '0x0000000000000000000000000000000000000000'
+                consensus_threshold: null
+            share_tm_config_on_startup: false
+            sleep_time: 1
+            tendermint_check_sleep_delay: 3
+            tendermint_com_url: http://localhost:8080
+            tendermint_max_retries: 5
+            tendermint_p2p_url: localhost:26656
+            tendermint_url: http://localhost:26657
+            use_termination: false
+            validate_timeout: 1205
+            finalize_timeout: 60.0
+            history_check_timeout: 1205
+            use_slashing: false
+            slash_cooldown_hours: 3
+            slash_threshold_amount: 10000000000000000
+            light_slash_unit_amount: 5000000000000000
+            serious_slash_unit_amount: 8000000000000000
+            multisend_batch_size: 50
+            tx_timeout: 10.0
+            ipfs_address: https://gateway.autonolas.tech/ipfs/
+            default_chain_id: ethereum
+            service_endpoint: memeooorr.dummy.com/
+            minimum_gas_balance: 0.001
+            min_feedback_replies: 10
+            meme_factory_address_base: '0x82a9c823332518c32a0c0edc050ef00934cf04d4'
+            meme_factory_address_celo: '0xeea5f1e202dc43607273d54101ff8b58fb008a99'
+            meme_factory_deployment_block_base: 23540622
+            meme_factory_deployment_block_celo: 29323752
+            olas_token_address_base: '0x54330d28ca3357F294334BDC454a032e7f353416'
+            olas_token_address_celo: '0xaCFfAe8e57Ec6E394Eb1b41939A8CF7892DbDc51'
+            persona: a cat lover that is crazy about all-things cats.
+            feedback_period_min_hours: 1
+            feedback_period_max_hours: 2
+            home_chain_id: BASE
+            twitter_username: dummy_twitter_name
+            service_registry_address_base: '0x3C1fF68f5aa342D296d4DEe4Bb1cACCA912D95fE'
+            service_registry_address_celo: '0xE3607b00E75f6405248323A9417ff6b39B244b50'
+            meme_subgraph_url: https://agentsfun-indexer-production.up.railway.app
+        class_name: Params
+    randomness_api:
+        args:
+            api_id: cloudflare
+            headers: {}
+            method: GET
+            parameters: {}
+            response_key: null
+            response_type: dict
+            retries: 5
+            url: https://drand.cloudflare.com/public/latest
+        class_name: RandomnessApi
+    requests:
+        args: {}
+        class_name: Requests
+    signing_dialogues:
+        args: {}
+        class_name: SigningDialogues
+    state:
+        args: {}
+        class_name: SharedState
+    tendermint_dialogues:
+        args: {}
+        class_name: TendermintDialogues
+    srr_dialogues:
+        args: {}
+        class_name: SrrDialogues
+    kv_store_dialogues:
+        args: {}
+        class_name: KvStoreDialogues
 dependencies: {}
 is_abstract: false