--- conflicted
+++ resolved
@@ -5,246 +5,241 @@
 description: An agent that deploys memecoins.
 aea_version: '>=1.19.0, <2.0.0'
 fingerprint:
-  __init__.py: bafybeid4555nbqrben3bbz62jsycrtssy5mqso4w23q7bjorln3qur7baq
+    __init__.py: bafybeid4555nbqrben3bbz62jsycrtssy5mqso4w23q7bjorln3qur7baq
 fingerprint_ignore_patterns: []
 connections:
-- valory/ipfs:0.1.0:bafybeiay3g7ioixe5zxilb5vodvz3lpf3jhugvpdzisfzeqlxt2wejaira
-- valory/abci:0.1.0:bafybeiavg4blopyq2mfojlfmsdxpk64ywpot25zi34wfmv4yeal6pbqbfy
-- valory/http_client:0.23.0:bafybeihi772xgzpqeipp3fhmvpct4y6e6tpjp4sogwqrnf3wqspgeilg4u
-- valory/ledger:0.19.0:bafybeigntoericenpzvwejqfuc3kqzo2pscs76qoygg5dbj6f4zxusru5e
-- valory/p2p_libp2p_client:0.1.0:bafybeid3xg5k2ol5adflqloy75ibgljmol6xsvzvezebsg7oudxeeolz7e
-- dvilela/twikit:0.1.0:bafybeigm54eigom3nyp2t3u54yxznhb5gshpydmrmgeibmw6gqnmyqrv6m
-- dvilela/kv_store:0.1.0:bafybeiekugvb2kan4342hliluxl3h5och3fjwqoafdyttpcn57evvyztq4
-- valory/http_server:0.22.0:bafybeihpgu56ovmq4npazdbh6y6ru5i7zuv6wvdglpxavsckyih56smu7m
-- dvilela/genai:0.1.0:bafybeidkxxlonrxirznivkmzc34wmby4e4s57rfg2b7k6xyos23g3y6cdy
+    - valory/ipfs:0.1.0:bafybeiay3g7ioixe5zxilb5vodvz3lpf3jhugvpdzisfzeqlxt2wejaira
+    - valory/abci:0.1.0:bafybeiavg4blopyq2mfojlfmsdxpk64ywpot25zi34wfmv4yeal6pbqbfy
+    - valory/http_client:0.23.0:bafybeihi772xgzpqeipp3fhmvpct4y6e6tpjp4sogwqrnf3wqspgeilg4u
+    - valory/ledger:0.19.0:bafybeigntoericenpzvwejqfuc3kqzo2pscs76qoygg5dbj6f4zxusru5e
+    - valory/p2p_libp2p_client:0.1.0:bafybeid3xg5k2ol5adflqloy75ibgljmol6xsvzvezebsg7oudxeeolz7e
+    - dvilela/twikit:0.1.0:bafybeigm54eigom3nyp2t3u54yxznhb5gshpydmrmgeibmw6gqnmyqrv6m
+    - dvilela/kv_store:0.1.0:bafybeiekugvb2kan4342hliluxl3h5och3fjwqoafdyttpcn57evvyztq4
+    - valory/http_server:0.22.0:bafybeihpgu56ovmq4npazdbh6y6ru5i7zuv6wvdglpxavsckyih56smu7m
+    - dvilela/genai:0.1.0:bafybeidkxxlonrxirznivkmzc34wmby4e4s57rfg2b7k6xyos23g3y6cdy
 contracts:
-- valory/gnosis_safe:0.1.0:bafybeiaw4yr7ubqlp63iz5wxqep3a5fokqs3kqva7sp2nsqg355zzucqgm
-- valory/gnosis_safe_proxy_factory:0.1.0:bafybeidkqhw7smq4kbqryodom6maj7gubc5nbxwm4vi343xbkqxx3brjtm
-- valory/multisend:0.1.0:bafybeig5byt5urg2d2bsecufxe5ql7f4mezg3mekfleeh32nmuusx66p4y
-- dvilela/meme_factory:0.1.0:bafybeigasbg2rsw4hw2metcqmwbffbo24qki63zylczyvd7qlxwdretfkq
-- dvilela/service_registry:0.1.0:bafybeie2rrgzcjehlp2feff6bhkuindxzrnuwxe2jcrsy2thcdtrsp2o24
+    - valory/gnosis_safe:0.1.0:bafybeiaw4yr7ubqlp63iz5wxqep3a5fokqs3kqva7sp2nsqg355zzucqgm
+    - valory/gnosis_safe_proxy_factory:0.1.0:bafybeidkqhw7smq4kbqryodom6maj7gubc5nbxwm4vi343xbkqxx3brjtm
+    - valory/multisend:0.1.0:bafybeig5byt5urg2d2bsecufxe5ql7f4mezg3mekfleeh32nmuusx66p4y
+    - dvilela/meme_factory:0.1.0:bafybeigasbg2rsw4hw2metcqmwbffbo24qki63zylczyvd7qlxwdretfkq
+    - dvilela/service_registry:0.1.0:bafybeie2rrgzcjehlp2feff6bhkuindxzrnuwxe2jcrsy2thcdtrsp2o24
 protocols:
-- open_aea/signing:1.0.0:bafybeihv62fim3wl2bayavfcg3u5e5cxu3b7brtu4cn5xoxd6lqwachasi
-- valory/abci:0.1.0:bafybeiaqmp7kocbfdboksayeqhkbrynvlfzsx4uy4x6nohywnmaig4an7u
-- valory/acn:1.1.0:bafybeidluaoeakae3exseupaea4i3yvvk5vivyt227xshjlffywwxzcxqe
-- valory/contract_api:1.0.0:bafybeidgu7o5llh26xp3u3ebq3yluull5lupiyeu6iooi2xyymdrgnzq5i
-- valory/http:1.0.0:bafybeifugzl63kfdmwrxwphrnrhj7bn6iruxieme3a4ntzejf6kmtuwmae
-- valory/ipfs:0.1.0:bafybeiftxi2qhreewgsc5wevogi7yc5g6hbcbo4uiuaibauhv3nhfcdtvm
-- valory/ledger_api:1.0.0:bafybeihdk6psr4guxmbcrc26jr2cbgzpd5aljkqvpwo64bvaz7tdti2oni
-- valory/tendermint:0.1.0:bafybeig4mi3vmlv5zpbjbfuzcgida6j5f2nhrpedxicmrrfjweqc5r7cra
-- valory/srr:0.1.0:bafybeihrixgptxuqpf2s4nujypwlv5aed2nboozq5kl4c26cxw6r7si2x4
-- dvilela/kv_store:0.1.0:bafybeihimf5f37uupxmugvagmaxworgmz7cxuqpikkyzlgldtbq46jbvci
+    - open_aea/signing:1.0.0:bafybeihv62fim3wl2bayavfcg3u5e5cxu3b7brtu4cn5xoxd6lqwachasi
+    - valory/abci:0.1.0:bafybeiaqmp7kocbfdboksayeqhkbrynvlfzsx4uy4x6nohywnmaig4an7u
+    - valory/acn:1.1.0:bafybeidluaoeakae3exseupaea4i3yvvk5vivyt227xshjlffywwxzcxqe
+    - valory/contract_api:1.0.0:bafybeidgu7o5llh26xp3u3ebq3yluull5lupiyeu6iooi2xyymdrgnzq5i
+    - valory/http:1.0.0:bafybeifugzl63kfdmwrxwphrnrhj7bn6iruxieme3a4ntzejf6kmtuwmae
+    - valory/ipfs:0.1.0:bafybeiftxi2qhreewgsc5wevogi7yc5g6hbcbo4uiuaibauhv3nhfcdtvm
+    - valory/ledger_api:1.0.0:bafybeihdk6psr4guxmbcrc26jr2cbgzpd5aljkqvpwo64bvaz7tdti2oni
+    - valory/tendermint:0.1.0:bafybeig4mi3vmlv5zpbjbfuzcgida6j5f2nhrpedxicmrrfjweqc5r7cra
+    - valory/srr:0.1.0:bafybeihrixgptxuqpf2s4nujypwlv5aed2nboozq5kl4c26cxw6r7si2x4
+    - dvilela/kv_store:0.1.0:bafybeihimf5f37uupxmugvagmaxworgmz7cxuqpikkyzlgldtbq46jbvci
 skills:
-- valory/abstract_abci:0.1.0:bafybeieo7pe5wqjphs5izpz5aujjbubymlxub62b3rhx6yglu65ibalffu
-- valory/abstract_round_abci:0.1.0:bafybeibiw4oqwqvo4jccwz5fb73iardzychgvcl66tceiildohoju2ikti
-- valory/termination_abci:0.1.0:bafybeifi2uodnrjsrivj53g3sjutocmyusbx6mlsb6oanqdyt2mfbyvusy
-- valory/transaction_settlement_abci:0.1.0:bafybeigh2vkt74jrad5gtsczrgqcuhcqe7jkgjy7jdw56yamlzwwnaymjy
-- valory/registration_abci:0.1.0:bafybeib3n6vqkfbrcubcbliebjnuwyywdinxkbzt76n6gbn2kg7ace47dq
-- valory/reset_pause_abci:0.1.0:bafybeihkj6lmaypspyxe5qqrjgnolyck62pyvqoylr24ab6ue4steqcw7e
-<<<<<<< HEAD
-- dvilela/memeooorr_abci:0.1.0:bafybeiehig6qqgoibs3abunqfm643gg5sue4qema4dr6gti6lmupatqtku
-- dvilela/memeooorr_chained_abci:0.1.0:bafybeifv2y6zpjpwc7nwsezqad2lwnrmqthteskzzdrs4ie4isn6i2i5pm
-=======
-- dvilela/memeooorr_abci:0.1.0:bafybeihclcjklhjyma4t7emzj5gpbzlzfkj3j2rlqcljturpbqou4nv72e
-- dvilela/memeooorr_chained_abci:0.1.0:bafybeiavdpblni26zztz6z6ovg3konaj4oei64srrvxpbgcpdf5eqchhym
->>>>>>> 668faa95
+    - valory/abstract_abci:0.1.0:bafybeieo7pe5wqjphs5izpz5aujjbubymlxub62b3rhx6yglu65ibalffu
+    - valory/abstract_round_abci:0.1.0:bafybeibiw4oqwqvo4jccwz5fb73iardzychgvcl66tceiildohoju2ikti
+    - valory/termination_abci:0.1.0:bafybeifi2uodnrjsrivj53g3sjutocmyusbx6mlsb6oanqdyt2mfbyvusy
+    - valory/transaction_settlement_abci:0.1.0:bafybeigh2vkt74jrad5gtsczrgqcuhcqe7jkgjy7jdw56yamlzwwnaymjy
+    - valory/registration_abci:0.1.0:bafybeib3n6vqkfbrcubcbliebjnuwyywdinxkbzt76n6gbn2kg7ace47dq
+    - valory/reset_pause_abci:0.1.0:bafybeihkj6lmaypspyxe5qqrjgnolyck62pyvqoylr24ab6ue4steqcw7e
+    - dvilela/memeooorr_abci:0.1.0:bafybeihclcjklhjyma4t7emzj5gpbzlzfkj3j2rlqcljturpbqou4nv72e
+    - dvilela/memeooorr_chained_abci:0.1.0:bafybeiavdpblni26zztz6z6ovg3konaj4oei64srrvxpbgcpdf5eqchhym
 default_ledger: ethereum
 required_ledgers:
-- ethereum
+    - ethereum
 default_routing: {}
 connection_private_key_paths: {}
 private_key_paths: {}
 logging_config:
-  version: 1
-  disable_existing_loggers: false
-  formatters:
-    standard:
-      format: '[%(asctime)s] [%(levelname)s] %(message)s'
-  handlers:
-    logfile:
-      class: logging.FileHandler
-      formatter: standard
-      filename: ${LOG_FILE:str:log.txt}
-      level: ${LOG_LEVEL:str:INFO}
-    console:
-      class: logging.StreamHandler
-      formatter: standard
-      stream: ext://sys.stdout
-  loggers:
-    aea:
-      handlers:
-      - logfile
-      - console
-      propagate: true
+    version: 1
+    disable_existing_loggers: false
+    formatters:
+        standard:
+            format: '[%(asctime)s] [%(levelname)s] %(message)s'
+    handlers:
+        logfile:
+            class: logging.FileHandler
+            formatter: standard
+            filename: ${LOG_FILE:str:log.txt}
+            level: ${LOG_LEVEL:str:INFO}
+        console:
+            class: logging.StreamHandler
+            formatter: standard
+            stream: ext://sys.stdout
+    loggers:
+        aea:
+            handlers:
+                - logfile
+                - console
+            propagate: true
 skill_exception_policy: stop_and_exit
 dependencies:
-  open-aea-ledger-ethereum:
-    version: ==1.59.0
+    open-aea-ledger-ethereum:
+        version: ==1.59.0
 default_connection: null
 ---
 public_id: dvilela/kv_store:0.1.0
 type: connection
 config:
-  db_path: ${str:/tmp/memeooorr.db}
+    db_path: ${str:/tmp/memeooorr.db}
 ---
 public_id: valory/abci:0.1.0
 type: connection
 config:
-  target_skill_id: dvilela/memeooorr_chained_abci:0.1.0
-  host: ${str:localhost}
-  port: ${int:26658}
-  use_tendermint: ${bool:false}
+    target_skill_id: dvilela/memeooorr_chained_abci:0.1.0
+    host: ${str:localhost}
+    port: ${int:26658}
+    use_tendermint: ${bool:false}
 ---
 public_id: valory/ledger:0.19.0
 type: connection
 config:
-  ledger_apis:
-    base:
-      address: ${str:http://localhost:8545}
-      chain_id: ${int:8453}
-      poa_chain: ${bool:false}
-      default_gas_price_strategy: ${str:eip1559}
-      gas_price_strategies: &id001
-        gas_station:
-          gas_price_api_key: null
-          gas_price_strategy: fast
-        eip1559:
-          max_gas_fast: 1500
-          fee_history_blocks: 10
-          fee_history_percentile: 5
-          default_priority_fee: ${int:30000000}
-          fallback_estimate:
-            maxFeePerGas: ${int:20000000000}
-            maxPriorityFeePerGas: ${int:3000000000}
-            baseFee: null
-          priority_fee_increase_boundary: ${int:200}
-    celo:
-      address: ${str:http://localhost:8545}
-      chain_id: ${int:42220}
-      poa_chain: ${bool:true}
-      default_gas_price_strategy: ${str:eip1559}
-      gas_price_strategies: *id001
+    ledger_apis:
+        base:
+            address: ${str:http://localhost:8545}
+            chain_id: ${int:8453}
+            poa_chain: ${bool:false}
+            default_gas_price_strategy: ${str:eip1559}
+            gas_price_strategies: &id001
+                gas_station:
+                    gas_price_api_key: null
+                    gas_price_strategy: fast
+                eip1559:
+                    max_gas_fast: 1500
+                    fee_history_blocks: 10
+                    fee_history_percentile: 5
+                    default_priority_fee: ${int:30000000}
+                    fallback_estimate:
+                        maxFeePerGas: ${int:20000000000}
+                        maxPriorityFeePerGas: ${int:3000000000}
+                        baseFee: null
+                    priority_fee_increase_boundary: ${int:200}
+        celo:
+            address: ${str:http://localhost:8545}
+            chain_id: ${int:42220}
+            poa_chain: ${bool:true}
+            default_gas_price_strategy: ${str:eip1559}
+            gas_price_strategies: *id001
 ---
 public_id: valory/p2p_libp2p_client:0.1.0
 type: connection
 config:
-  nodes:
-  - uri: ${str:acn.staging.autonolas.tech:9005}
-    public_key: ${str:02d3a830c9d6ea1ae91936951430dee11f4662f33118b02190693be835359a9d77}
+    nodes:
+        - uri: ${str:acn.staging.autonolas.tech:9005}
+          public_key: ${str:02d3a830c9d6ea1ae91936951430dee11f4662f33118b02190693be835359a9d77}
 cert_requests:
-- identifier: acn
-  ledger_id: ethereum
-  message_format: '{public_key}'
-  not_after: '2023-01-01'
-  not_before: '2022-01-01'
-  public_key: ${str:02d3a830c9d6ea1ae91936951430dee11f4662f33118b02190693be835359a9d77}
-  save_path: .certs/acn_cosmos_11000.txt
+    - identifier: acn
+      ledger_id: ethereum
+      message_format: '{public_key}'
+      not_after: '2023-01-01'
+      not_before: '2022-01-01'
+      public_key: ${str:02d3a830c9d6ea1ae91936951430dee11f4662f33118b02190693be835359a9d77}
+      save_path: .certs/acn_cosmos_11000.txt
 ---
 public_id: dvilela/memeooorr_chained_abci:0.1.0
 type: skill
 models:
-  benchmark_tool:
-    args:
-      log_dir: ${str:/logs}
-  params:
-    args:
-      cleanup_history_depth: 1
-      cleanup_history_depth_current: null
-      drand_public_key: 868f005eb8e6e4ca0a47c8a77ceaa5309a47978a7c71bc5cce96366b5d7a569937c529eeda66c7293784a9402801af31
-      genesis_config:
-        genesis_time: '2022-09-26T00:00:00.000000000Z'
-        chain_id: chain-c4daS1
-        consensus_params:
-          block:
-            max_bytes: '22020096'
-            max_gas: '-1'
-            time_iota_ms: '1000'
-          evidence:
-            max_age_num_blocks: '100000'
-            max_age_duration: '172800000000000'
-            max_bytes: '1048576'
-          validator:
-            pub_key_types:
-            - ed25519
-          version: {}
-        voting_power: '10'
-      keeper_timeout: 30.0
-      max_attempts: 10
-      max_healthcheck: 120
-      multisend_address: ${str:0x0000000000000000000000000000000000000000}
-      termination_sleep: ${int:900}
-      init_fallback_gas: 0
-      keeper_allowed_retries: 3
-      reset_pause_duration: ${int:30}
-      on_chain_service_id: ${int:null}
-      reset_tendermint_after: ${int:2}
-      retry_attempts: 400
-      retry_timeout: 3
-      request_retry_delay: 1.0
-      request_timeout: 10.0
-      round_timeout_seconds: 30.0
-      service_id: memeooorr
-      service_registry_address: ${str:0x48b6af7B12C71f09e2fC8aF4855De4Ff54e775cA}
-      setup:
-        all_participants: ${list:["0x8426B9F3e3E6d8ec2E83391CE3Db9Dec69570234"]}
-        safe_contract_address: ${str:0x0000000000000000000000000000000000000000}
-        consensus_threshold: ${int:null}
-      share_tm_config_on_startup: ${bool:false}
-      sleep_time: 1
-      tendermint_check_sleep_delay: 3
-      tendermint_com_url: ${str:http://localhost:8080}
-      tendermint_max_retries: 5
-      tendermint_url: ${str:http://localhost:26657}
-      tendermint_p2p_url: ${str:localhost:26656}
-      use_termination: ${bool:false}
-      tx_timeout: 10.0
-      validate_timeout: 1205
-      finalize_timeout: 60.0
-      history_check_timeout: 1205
-      use_slashing: ${bool:false}
-      slash_cooldown_hours: ${int:3}
-      slash_threshold_amount: ${int:10000000000000000}
-      light_slash_unit_amount: ${int:5000000000000000}
-      serious_slash_unit_amount: ${int:8000000000000000}
-      multisend_batch_size: ${int:50}
-      ipfs_address: ${str:https://gateway.autonolas.tech/ipfs/}
-      default_chain_id: ${str:base}
-      termination_from_block: ${int:0}
-      minimum_gas_balance: ${float:0.001}
-      min_feedback_replies: ${int:10}
-      meme_factory_address_base: ${str:0x82a9c823332518c32a0c0edc050ef00934cf04d4}
-      meme_factory_address_celo: ${str:0xeea5f1e202dc43607273d54101ff8b58fb008a99}
-      meme_factory_deployment_block_base: ${int:23540622}
-      meme_factory_deployment_block_celo: ${int:29323752}
-      olas_token_address_base: ${str:0x54330d28ca3357F294334BDC454a032e7f353416}
-      olas_token_address_celo: ${str:0xaCFfAe8e57Ec6E394Eb1b41939A8CF7892DbDc51}
-      persona: ${str:a cat lover that is crazy about all-things cats.}
-      feedback_period_min_hours: ${int:1}
-      feedback_period_max_hours: ${int:2}
-      home_chain_id: ${str:BASE}
-      twitter_username: ${str:null}
-      service_registry_address_base: ${str:0x3C1fF68f5aa342D296d4DEe4Bb1cACCA912D95fE}
-      service_registry_address_celo: ${str:0xE3607b00E75f6405248323A9417ff6b39B244b50}
-      meme_subgraph_url: ${str:https://agentsfun-indexer-production.up.railway.app}
+    benchmark_tool:
+        args:
+            log_dir: ${str:/logs}
+    params:
+        args:
+            cleanup_history_depth: 1
+            cleanup_history_depth_current: null
+            drand_public_key: 868f005eb8e6e4ca0a47c8a77ceaa5309a47978a7c71bc5cce96366b5d7a569937c529eeda66c7293784a9402801af31
+            genesis_config:
+                genesis_time: '2022-09-26T00:00:00.000000000Z'
+                chain_id: chain-c4daS1
+                consensus_params:
+                    block:
+                        max_bytes: '22020096'
+                        max_gas: '-1'
+                        time_iota_ms: '1000'
+                    evidence:
+                        max_age_num_blocks: '100000'
+                        max_age_duration: '172800000000000'
+                        max_bytes: '1048576'
+                    validator:
+                        pub_key_types:
+                            - ed25519
+                    version: {}
+                voting_power: '10'
+            keeper_timeout: 30.0
+            max_attempts: 10
+            max_healthcheck: 120
+            multisend_address: ${str:0x0000000000000000000000000000000000000000}
+            termination_sleep: ${int:900}
+            init_fallback_gas: 0
+            keeper_allowed_retries: 3
+            reset_pause_duration: ${int:30}
+            on_chain_service_id: ${int:null}
+            reset_tendermint_after: ${int:2}
+            retry_attempts: 400
+            retry_timeout: 3
+            request_retry_delay: 1.0
+            request_timeout: 10.0
+            round_timeout_seconds: 30.0
+            service_id: memeooorr
+            service_registry_address: ${str:0x48b6af7B12C71f09e2fC8aF4855De4Ff54e775cA}
+            setup:
+                all_participants: ${list:["0x8426B9F3e3E6d8ec2E83391CE3Db9Dec69570234"]}
+                safe_contract_address: ${str:0x0000000000000000000000000000000000000000}
+                consensus_threshold: ${int:null}
+            share_tm_config_on_startup: ${bool:false}
+            sleep_time: 1
+            tendermint_check_sleep_delay: 3
+            tendermint_com_url: ${str:http://localhost:8080}
+            tendermint_max_retries: 5
+            tendermint_url: ${str:http://localhost:26657}
+            tendermint_p2p_url: ${str:localhost:26656}
+            use_termination: ${bool:false}
+            tx_timeout: 10.0
+            validate_timeout: 1205
+            finalize_timeout: 60.0
+            history_check_timeout: 1205
+            use_slashing: ${bool:false}
+            slash_cooldown_hours: ${int:3}
+            slash_threshold_amount: ${int:10000000000000000}
+            light_slash_unit_amount: ${int:5000000000000000}
+            serious_slash_unit_amount: ${int:8000000000000000}
+            multisend_batch_size: ${int:50}
+            ipfs_address: ${str:https://gateway.autonolas.tech/ipfs/}
+            default_chain_id: ${str:base}
+            termination_from_block: ${int:0}
+            minimum_gas_balance: ${float:0.001}
+            min_feedback_replies: ${int:10}
+            meme_factory_address_base: ${str:0x82a9c823332518c32a0c0edc050ef00934cf04d4}
+            meme_factory_address_celo: ${str:0xeea5f1e202dc43607273d54101ff8b58fb008a99}
+            meme_factory_deployment_block_base: ${int:23540622}
+            meme_factory_deployment_block_celo: ${int:29323752}
+            olas_token_address_base: ${str:0x54330d28ca3357F294334BDC454a032e7f353416}
+            olas_token_address_celo: ${str:0xaCFfAe8e57Ec6E394Eb1b41939A8CF7892DbDc51}
+            persona: ${str:a cat lover that is crazy about all-things cats.}
+            feedback_period_min_hours: ${int:1}
+            feedback_period_max_hours: ${int:2}
+            home_chain_id: ${str:BASE}
+            twitter_username: ${str:null}
+            service_registry_address_base: ${str:0x3C1fF68f5aa342D296d4DEe4Bb1cACCA912D95fE}
+            service_registry_address_celo: ${str:0xE3607b00E75f6405248323A9417ff6b39B244b50}
+            meme_subgraph_url: ${str:https://agentsfun-indexer-production.up.railway.app}
 ---
 public_id: valory/http_server:0.22.0:bafybeicblltx7ha3ulthg7bzfccuqqyjmihhrvfeztlgrlcoxhr7kf6nbq
 type: connection
 config:
-  host: ${str:0.0.0.0}
-  port: ${int:8833}
-  target_skill_id: dvilela/memeooorr_chained_abci:0.1.0
+    host: ${str:0.0.0.0}
+    port: ${int:8833}
+    target_skill_id: dvilela/memeooorr_chained_abci:0.1.0
 ---
 public_id: dvilela/genai:0.1.0:bafybeicblltx7ha3ulthg7bzfccuqqyjmihhrvfeztlgrlcoxhr7kf6nbq
 type: connection
 config:
-  genai_api_key: ${str:null}
+    genai_api_key: ${str:null}
 ---
 public_id: dvilela/twikit:0.1.0:bafybeicblltx7ha3ulthg7bzfccuqqyjmihhrvfeztlgrlcoxhr7kf6nbq
 type: connection
 config:
-  twikit_username: ${str:null}
-  twikit_email: ${str:null}
-  twikit_password: ${str:null}
-  twikit_cookies: ${str:null}
-  twikit_cookies_path: ${str:/tmp/twikit_cookies.json}
-  twikit_disable_tweets: ${bool:false}+    twikit_username: ${str:null}
+    twikit_email: ${str:null}
+    twikit_password: ${str:null}
+    twikit_cookies: ${str:null}
+    twikit_cookies_path: ${str:/tmp/twikit_cookies.json}
+    twikit_disable_tweets: ${bool:false}