// SPDX-License-Identifier: MIT
pragma solidity ^0.8.28;

import {MemeFactory, IOracle} from "./MemeFactory.sol";

// Balancer interface
interface IBalancer {
    enum SwapKind { GIVEN_IN, GIVEN_OUT }

    struct SingleSwap {
        bytes32 poolId;
        SwapKind kind;
        address assetIn;
        address assetOut;
        uint256 amount;
        bytes userData;
    }

    struct FundManagement {
        address sender;
        bool fromInternalBalance;
        address payable recipient;
        bool toInternalBalance;
    }

    /// @dev Swaps tokens on Balancer.
    function swap(SingleSwap memory singleSwap, FundManagement memory funds, uint256 limit, uint256 deadline)
        external payable returns (uint256);
}

// Bridge interface
interface IBridge {
    /// @dev Initiates a token withdrawal from Arbitrum to Ethereum
    /// @param l1Token L1 address of token.
    /// @param to Destination address.
    /// @param amount Amount of tokens withdrawn.
    /// @return Encoded Unique identifier for withdrawal.
    function outboundTransfer(
        address l1Token,
        address to,
        uint256 amount,
        bytes calldata data
    ) external payable returns (bytes memory);
}

// ERC20 interface
interface IERC20 {
    /// @dev Sets `amount` as the allowance of `spender` over the caller's tokens.
    /// @param spender Account address that will be able to transfer tokens on behalf of the caller.
    /// @param amount Token amount.
    /// @return True if the function execution is successful.
    function approve(address spender, uint256 amount) external returns (bool);
}

interface IWETH {
    function deposit() external payable;
}

// @title MemeArbitrum - a smart contract factory for Meme Token creation on Arbitrum.
contract MemeArbitrum is MemeFactory {
    // OLAS address on L1
    address public immutable olasL1;
    // L2 token relayer bridge address
    address public immutable l2TokenRelayer;
    // Balancer Vault address
    address public immutable balancerVault;
    // Balancer Pool Id
    bytes32 public immutable balancerPoolId;

    /// @dev MemeArbitrum constructor
    constructor(
        FactoryParams memory factoryParams,
        address _l2TokenRelayer,
        address _balancerVault,
        bytes32 _balancerPoolId
    ) MemeFactory(factoryParams) {
        l2TokenRelayer = _l2TokenRelayer;
        balancerVault = _balancerVault;
        balancerPoolId = _balancerPoolId;

        // Calculate OLAS L1 address
        uint160 offset = uint160(0x1111000000000000000000000000000000001111);
        unchecked {
            olasL1 = address(uint160(olas) - offset);
        }
    }

    /// @dev Buys OLAS on Balancer.
    /// @param nativeTokenAmount Native token amount.
    /// @param slippage Slippage value.
    /// @return Obtained OLAS amount.
    function _buyOLAS(uint256 nativeTokenAmount, uint256 slippage) internal virtual override returns (uint256) {
        // Apply slippage protection
        require(IOracle(oracle).validatePrice(slippage), "Slippage limit is breached");

        // Approve weth for the Balancer Vault
        IERC20(nativeToken).approve(balancerVault, nativeTokenAmount);
        
        // Prepare Balancer data for the WETH-OLAS pool
        IBalancer.SingleSwap memory singleSwap = IBalancer.SingleSwap(balancerPoolId, IBalancer.SwapKind.GIVEN_IN,
            nativeToken, olas, nativeTokenAmount, "0x");
        IBalancer.FundManagement memory fundManagement = IBalancer.FundManagement(address(this), false,
            payable(address(this)), false);

        // Perform swap
        return IBalancer(balancerVault).swap(singleSwap, fundManagement, 0, block.timestamp);
    }

    /// @dev Bridges OLAS amount back to L1 and burns.
    /// @notice OLAS approve is not needed for the bridge since the bridge is the burner of L2 tokens by default.
    /// @param olasAmount OLAS amount.
    /// @return msg.value leftovers if partially utilized by the bridge.
    function _bridgeAndBurn(uint256 olasAmount, uint256, bytes memory)
        internal virtual override returns (uint256)
    {
        // Bridge OLAS to mainnet to get burned
        IBridge(l2TokenRelayer).outboundTransfer(olasL1, OLAS_BURNER, olasAmount, "0x");

        emit OLASJourneyToAscendance(olas, olasAmount);

        return msg.value;
    }

<<<<<<< HEAD
    function _redemptionLogic(uint256 nativeAmountForOLASBurn) internal override returns (uint256) {
        return nativeAmountForOLASBurn;
    }
=======
    function _redemptionLogic(uint256) internal override {}
>>>>>>> 76d40d71

    function _wrap(uint256 nativeTokenAmount) internal virtual override {
        // Wrap ETH
        IWETH(nativeToken).deposit{value: nativeTokenAmount}();
    }
}<|MERGE_RESOLUTION|>--- conflicted
+++ resolved
@@ -121,13 +121,9 @@
         return msg.value;
     }
 
-<<<<<<< HEAD
     function _redemptionLogic(uint256 nativeAmountForOLASBurn) internal override returns (uint256) {
         return nativeAmountForOLASBurn;
     }
-=======
-    function _redemptionLogic(uint256) internal override {}
->>>>>>> 76d40d71
 
     function _wrap(uint256 nativeTokenAmount) internal virtual override {
         // Wrap ETH
